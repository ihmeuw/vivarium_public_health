from itertools import product
import math

import numpy as np
import pandas as pd

from vivarium.test_util import get_randomness, build_table

import ceam_public_health.population.data_transformations as dt


def make_uniform_pop_data():
    age_bins = [(n, n+2.5, n+5) for n in range(0, 100, 5)]
    sexes = ('Male', 'Female', 'Both')
    years = (1990, 1995, 2000, 2005)
    locations = (1, 2)

    age_bins, sexes, years, locations = zip(*product(age_bins, sexes, years, locations))
    mins, ages, maxes = zip(*age_bins)
    pop = pd.DataFrame({'age': ages,
                        'age_group_start': mins,
                        'age_group_end': maxes,
                        'sex': sexes,
                        'year': years,
                        'location': locations,
                        'population': [100]*len(ages)})
    pop.loc[pop.sex == 'Both', 'population'] = 200
    return pop


def test_assign_demographic_proportions():
    pop_data = dt.assign_demographic_proportions(make_uniform_pop_data())

    assert pop_data[pop_data.sex == 'Both'].empty

    assert np.allclose(pop_data['P(sex, location, age| year)'], len(pop_data.year.unique()) / len(pop_data))
    assert np.allclose(
        pop_data['P(sex, location | age, year)'], (len(pop_data.year.unique())
                                                      * len(pop_data.age.unique()) / len(pop_data)))
    assert np.allclose(
        pop_data['P(age | year, sex, location)'], (len(pop_data.year.unique()) * len(pop_data.sex.unique())
                                                      * len(pop_data.location.unique()) / len(pop_data)))


def test_rescale_binned_proportions_full_range():
    pop_data = dt.assign_demographic_proportions(make_uniform_pop_data())
    pop_data = pop_data[pop_data.year == 1990]
<<<<<<< HEAD
    index_cols = ['age', 'sex', 'location']
=======
>>>>>>> b73e37cb

    pop_data_scaled = dt.rescale_binned_proportions(pop_data, age_start=0, age_end=100)
    pop_data_scaled = pop_data_scaled[pop_data_scaled.age.isin(pop_data.age.unique())]

    assert np.allclose(pop_data['P(sex, location, age| year)'], pop_data_scaled['P(sex, location, age| year)'])


def test_rescale_binned_proportions_clipped_ends():
    pop_data = dt.assign_demographic_proportions(make_uniform_pop_data())
    pop_data = pop_data[pop_data.year == 1990]
    scale = len(pop_data.location.unique()) * len(pop_data.sex.unique())

    pop_data_scaled = dt.rescale_binned_proportions(pop_data, age_start=2, age_end=7)
    base_p = 1/len(pop_data)
    p_scaled = [base_p*7/5, base_p*3/5, base_p*2/5, base_p*8/5] + [base_p]*(len(pop_data_scaled)//scale - 5) + [0]

    for group, sub_population in pop_data_scaled.groupby(['sex', 'location']):
        assert np.allclose(sub_population['P(sex, location, age| year)'], p_scaled)


def test_rescale_binned_proportions_age_bin_edges():
    pop_data = dt.assign_demographic_proportions(make_uniform_pop_data())
    pop_data = pop_data[pop_data.year == 1990]

    # Test edge case where age_start/age_end fall on age bin boundaries.
    pop_data_scaled = dt.rescale_binned_proportions(pop_data, age_start=5, age_end=10)
    assert len(pop_data_scaled.age.unique()) == len(pop_data.age.unique()) + 2
    assert 7.5 in pop_data_scaled.age.unique()
    correct_data = ([1/len(pop_data)]*(len(pop_data_scaled)//2 - 2) + [0, 0])*2
    assert np.allclose(pop_data_scaled['P(sex, location, age| year)'], correct_data)


def test_smooth_ages():
    pop_data = dt.assign_demographic_proportions(make_uniform_pop_data())
    pop_data = pop_data[pop_data.year == 1990]
    simulants = pd.DataFrame({'age': [22.5]*10000 + [52.5]*10000,
                              'sex': ['Male', 'Female']*10000,
                              'location': [1, 2]*10000})
    randomness = get_randomness()
    smoothed_simulants = dt.smooth_ages(simulants, pop_data, randomness)

    assert math.isclose(len(smoothed_simulants.age.unique()), len(smoothed_simulants.index), abs_tol=1)
    # Tolerance is 3*std_dev of the sample mean
    assert math.isclose(smoothed_simulants.age.mean(), 37.5, abs_tol=3*math.sqrt(13.149778198**2/2000))


def test__get_bins_and_proportions_with_youngest_bin():
    pop_data = dt.assign_demographic_proportions(make_uniform_pop_data())
    pop_data = pop_data[(pop_data.year == 1990) & (pop_data.location == 1) & (pop_data.sex == 'Male')]
    age = dt.AgeValues(current=2.5, young=0, old=7.5)
    endpoints, proportions = dt._get_bins_and_proportions(pop_data, age)
    assert endpoints.left == 0
    assert endpoints.right == 5
    bin_width = endpoints.right - endpoints.left
    assert proportions.current == 1 / len(pop_data) / bin_width
    assert proportions.young == 1 / len(pop_data) / bin_width
    assert proportions.old == 1 / len(pop_data) / bin_width


def test__get_bins_and_proportions_with_oldest_bin():
    pop_data = dt.assign_demographic_proportions(make_uniform_pop_data())
    pop_data = pop_data[(pop_data.year == 1990) & (pop_data.location == 1) & (pop_data.sex == 'Male')]
    age = dt.AgeValues(current=97.5, young=92.5, old=100)
    endpoints, proportions = dt._get_bins_and_proportions(pop_data, age)
    assert endpoints.left == 95
    assert endpoints.right == 100
    bin_width = endpoints.right - endpoints.left
    assert proportions.current == 1 / len(pop_data) / bin_width
    assert proportions.young == 1 / len(pop_data) / bin_width
    assert proportions.old == 0


def test__get_bins_and_proportions_with_middle_bin():
    pop_data = dt.assign_demographic_proportions(make_uniform_pop_data())
    pop_data = pop_data[(pop_data.year == 1990) & (pop_data.location == 1) & (pop_data.sex == 'Male')]
    age = dt.AgeValues(current=22.5, young=17.5, old=27.5)
    endpoints, proportions = dt._get_bins_and_proportions(pop_data, age)
    assert endpoints.left == 20
    assert endpoints.right == 25
    bin_width = endpoints.right - endpoints.left
    assert proportions.current == 1 / len(pop_data) / bin_width
    assert proportions.young == 1 / len(pop_data) / bin_width
    assert proportions.old == 1 / len(pop_data) / bin_width


def test__construct_sampling_parameters():
    age = dt.AgeValues(current=50, young=22, old=104)
    endpoint = dt.EndpointValues(left=34, right=77)
    proportion = dt.AgeValues(current=0.1, young=0.5, old=0.3)

    pdf, slope, area, cdf_inflection_point = dt._construct_sampling_parameters(age, endpoint, proportion)

    assert pdf.left == ((proportion.current - proportion.young)/(age.current - age.young)
                        * (endpoint.left - age.young) + proportion.young)
    assert pdf.right == ((proportion.old - proportion.current) / (age.old - age.current)
                         * (endpoint.right - age.current) + proportion.current)
    assert area == 0.5 * ((proportion.current + pdf.left)*(age.current - endpoint.left)
                          + (pdf.right + proportion.current)*(endpoint.right - age.current))
    assert slope.left == (proportion.current - pdf.left) / (age.current - endpoint.left)
    assert slope.right == (pdf.right - proportion.current) / (endpoint.right - age.current)
    assert cdf_inflection_point == 1 / (2 * area) * (proportion.current + pdf.left) * (age.current - endpoint.left)


def test__compute_ages():
    assert dt._compute_ages(1, 10, 12, 0, 33) == 10 + 33/12*1
    assert dt._compute_ages(1, 10, 12, 5, 33) == 10 + 12/5*(np.sqrt(1+2*33*5/12**2*1) - 1)


def test_get_cause_deleted_mortality():
    year_start = 1990
    year_end = 2010
    all_cause_rate = 15
    cause_specific_rate = 1
    num_csmrs = 5

    all_cause_mr = build_table(all_cause_rate, year_start, year_end)
    csmrs = [build_table(cause_specific_rate, year_start, year_end) for _ in range(num_csmrs)]
    cause_deleted_mr = dt.get_cause_deleted_mortality(all_cause_mr, csmrs)

    assert np.allclose(cause_deleted_mr.death_due_to_other_causes, all_cause_rate - num_csmrs*cause_specific_rate)

<|MERGE_RESOLUTION|>--- conflicted
+++ resolved
@@ -45,10 +45,6 @@
 def test_rescale_binned_proportions_full_range():
     pop_data = dt.assign_demographic_proportions(make_uniform_pop_data())
     pop_data = pop_data[pop_data.year == 1990]
-<<<<<<< HEAD
-    index_cols = ['age', 'sex', 'location']
-=======
->>>>>>> b73e37cb
 
     pop_data_scaled = dt.rescale_binned_proportions(pop_data, age_start=0, age_end=100)
     pop_data_scaled = pop_data_scaled[pop_data_scaled.age.isin(pop_data.age.unique())]

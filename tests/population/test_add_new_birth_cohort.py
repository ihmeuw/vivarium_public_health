from pathlib import Path

import numpy as np
import pandas as pd
import pytest
from vivarium import InteractiveContext
from vivarium.testing_utilities import TestPopulation, metadata

from tests.test_utilities import build_table_with_age
from vivarium_public_health import utilities
from vivarium_public_health.population import (
    FertilityAgeSpecificRates,
    FertilityCrudeBirthRate,
    FertilityDeterministic,
)


@pytest.fixture()
def config(base_config):
    base_config.update(
        {
            "population": {
                "population_size": 10000,
                "age_start": 0,
                "age_end": 125,
            },
            "time": {
                "step_size": 10,
            },
        },
        source=str(Path(__file__).resolve()),
        layer="override",
    )
    return base_config


def crude_birth_rate_data(live_births=500):
    return (
        build_table_with_age(
            ["mean_value", live_births],
            value_columns=["parameter", "value"],
        )
        .query('age_start == 25 and sex != "Both"')
        .drop(columns=["age_start", "age_end"])
    )


def test_FertilityDeterministic(config):
    pop_size = config.population.population_size
    annual_new_simulants = 1000
    num_days = 100

    config.update(
        {"fertility": {"number_of_new_simulants_each_year": annual_new_simulants}},
        **metadata(__file__)
    )

    components = [TestPopulation(), FertilityDeterministic()]
    simulation = InteractiveContext(components=components, configuration=config)
<<<<<<< HEAD
    simulation.run_for(duration=pd.Timedelta(days=num_days))
    pop = simulation.get_population()

=======
    start_time = simulation.current_time
    simulation.run_for(duration=pd.Timedelta(days=num_days))
    end_time = simulation.current_time
    pop = simulation.get_population()

    assert (end_time - start_time) / pd.Timedelta(days=1) == num_days
>>>>>>> aa23ee19
    assert np.all(pop.alive == "alive")
    assert (
        int(num_days * annual_new_simulants / utilities.DAYS_PER_YEAR)
        == len(pop.age) - pop_size
    )


def test_FertilityCrudeBirthRate(config, base_plugins):
    pop_size = config.population.population_size
    num_days = 100
    components = [TestPopulation(), FertilityCrudeBirthRate()]
    simulation = InteractiveContext(
        components=components,
        configuration=config,
        plugin_configuration=base_plugins,
        setup=False,
    )
    simulation._data.write("covariate.live_births_by_sex.estimate", crude_birth_rate_data())

    simulation.setup()
    simulation.run_for(duration=pd.Timedelta(days=num_days))
    pop = simulation.get_population()

    assert np.all(pop.alive == "alive")
    assert len(pop.age) > pop_size


def test_FertilityCrudeBirthRate_extrapolate_fail(config, base_plugins):
    config.update(
        {
            "interpolation": {"extrapolate": False},
            "time": {
                "start": {"year": 2016},
                "end": {"year": 2025},
            },
        }
    )
    components = [TestPopulation(), FertilityCrudeBirthRate()]

    simulation = InteractiveContext(
        components=components,
        configuration=config,
        plugin_configuration=base_plugins,
        setup=False,
    )
    simulation._data.write("covariate.live_births_by_sex.estimate", crude_birth_rate_data())

    with pytest.raises(ValueError):
        simulation.setup()


def test_FertilityCrudeBirthRate_extrapolate(base_config, base_plugins):
    base_config.update(
        {
            "population": {
                "population_size": 10000,
                "age_start": 0,
                "age_end": 125,
            },
            "interpolation": {"extrapolate": True},
            "time": {
                "start": {"year": 2016},
                "end": {"year": 2026},
                "step_size": 365,
            },
        }
    )
    pop_size = base_config.population.population_size
    true_pop_size = 25000  # What's available in the mock artifact
    live_births_by_sex = 500
    components = [TestPopulation(), FertilityCrudeBirthRate()]

    simulation = InteractiveContext(
        components=components,
        configuration=base_config,
        plugin_configuration=base_plugins,
        setup=False,
    )
    simulation._data.write(
        "covariate.live_births_by_sex.estimate", crude_birth_rate_data(live_births_by_sex)
    )
    simulation.setup()

    birth_rate = []
    for i in range(10):
        pop_start = len(simulation.get_population())
        simulation.step()
        pop_end = len(simulation.get_population())
        birth_rate.append((pop_end - pop_start) / pop_size)

    given_birth_rate = 2 * live_births_by_sex / true_pop_size
    np.testing.assert_allclose(birth_rate, given_birth_rate, atol=0.01)


def test_fertility_module(base_config, base_plugins):
    start_population_size = 1000
    num_days = 1000
    time_step = 10  # Days
    base_config.update(
        {
            "population": {
                "population_size": start_population_size,
                "age_start": 0,
                "age_end": 125,
            },
            "time": {"step_size": time_step},
        },
        layer="override",
    )

    components = [TestPopulation(), FertilityAgeSpecificRates()]
    simulation = simulation = InteractiveContext(
        components=components,
        configuration=base_config,
        plugin_configuration=base_plugins,
        setup=False,
    )

    asfr_data = build_table_with_age(
        0.05,
        key_columns={
            "sex": ("Female", "Male"),
            "parameter": ("lower_value", "mean_value", "upper_value"),
        },
    )
    simulation._data.write("covariate.age_specific_fertility_rate.estimate", asfr_data)

    simulation.setup()

    time_start = simulation._clock.time

    assert (
        "last_birth_time" in simulation.get_population().columns
    ), "expect Fertility module to update state table."
    assert (
        "parent_id" in simulation.get_population().columns
    ), "expect Fertility module to update state table."

    simulation.run_for(duration=pd.Timedelta(days=num_days))
    pop = simulation.get_population()

    # No death in this model.
    assert np.all(pop.alive == "alive"), "expect all simulants to be alive"

    # TODO: Write a more rigorous test.
    assert len(pop.age) > start_population_size, "expect new simulants"

    for i in range(start_population_size, len(pop)):
        assert pop.loc[pop.iloc[i].parent_id].last_birth_time >= time_start, (
            "expect all children to have mothers who"
            " gave birth after the simulation starts."
        )<|MERGE_RESOLUTION|>--- conflicted
+++ resolved
@@ -57,18 +57,12 @@
 
     components = [TestPopulation(), FertilityDeterministic()]
     simulation = InteractiveContext(components=components, configuration=config)
-<<<<<<< HEAD
-    simulation.run_for(duration=pd.Timedelta(days=num_days))
-    pop = simulation.get_population()
-
-=======
     start_time = simulation.current_time
     simulation.run_for(duration=pd.Timedelta(days=num_days))
     end_time = simulation.current_time
     pop = simulation.get_population()
 
     assert (end_time - start_time) / pd.Timedelta(days=1) == num_days
->>>>>>> aa23ee19
     assert np.all(pop.alive == "alive")
     assert (
         int(num_days * annual_new_simulants / utilities.DAYS_PER_YEAR)

import os
import math
from itertools import product

import numpy as np
import pandas as pd
import pytest

from vivarium.test_util import setup_simulation, pump_simulation, build_table, get_randomness

import ceam_public_health.population.base_population as bp
import ceam_public_health.population.data_transformations as dt


@pytest.fixture(scope='function')
def config(base_config):
    try:
        base_config.reset_layer('override', preserve_keys=['input_data.intermediary_data_cache_path',
                                                           'input_data.auxiliary_data_folder'])
    except KeyError:
        pass

    metadata = {'layer': 'override', 'source': os.path.realpath(__file__)}
    base_config.population.set_with_metadata('pop_age_start', 0, **metadata)
    base_config.population.set_with_metadata('pop_age_end', 110, **metadata)
    base_config.input_data.set_with_metadata('location_id', 180, **metadata)
    base_config.input_data.set_with_metadata('use_subregions', False, **metadata)
    return base_config


@pytest.fixture(scope='function')
def build_pop_data_table_mock(mocker):
    return mocker.patch('ceam_public_health.population.base_population._build_population_data_table')


@pytest.fixture(scope='function')
def generate_ceam_population_mock(mocker):
    return mocker.patch('ceam_public_health.population.base_population.generate_ceam_population')


@pytest.fixture(scope='function')
def age_bounds_mock(mocker):
    return mocker.patch('ceam_public_health.population.base_population._assign_demography_with_age_bounds')


@pytest.fixture(scope='function')
def initial_age_mock(mocker):
    return mocker.patch('ceam_public_health.population.base_population._assign_demography_with_initial_age')


@pytest.fixture(scope='function')
def get_pop_data_mock(mocker):
    return mocker.patch('ceam_public_health.population.base_population._get_population_data')


@pytest.fixture(scope='function')
def assign_proportions_mock(mocker):
    return mocker.patch('ceam_public_health.population.base_population.assign_demographic_proportions')


@pytest.fixture(scope='function')
def get_populations_mock(mocker):
    return mocker.patch('ceam_public_health.population.base_population.get_populations')


@pytest.fixture(scope='function')
def get_subregions_mock(mocker):
    return mocker.patch('ceam_public_health.population.base_population.get_subregions')


def make_base_simulants():
    simulant_ids = range(100000)
    creation_time = pd.Timestamp(1990, 7, 2)
    return pd.DataFrame({'entrance_time': pd.Series(pd.Timestamp(creation_time), index=simulant_ids),
                         'exit_time': pd.Series(pd.NaT, index=simulant_ids),
                         'alive': pd.Series('alive', index=simulant_ids).astype(
                             pd.api.types.CategoricalDtype(categories=['alive', 'dead', 'untracked'], ordered=False))},
                        index=simulant_ids)


def make_full_simulants():
    base_simulants = make_base_simulants()
    base_simulants['location'] = pd.Series(1, index=base_simulants.index)
    base_simulants['sex'] = pd.Series('Male', index=base_simulants.index).astype(
        pd.api.types.CategoricalDtype(categories=['Male', 'Female'], ordered=False))
    base_simulants['age'] = np.random.uniform(0, 100, len(base_simulants))
    return base_simulants


def make_uniform_pop_data():
    age_bins = [(n, n + 2.5, n + 5) for n in range(0, 100, 5)]
    sexes = ('Male', 'Female', 'Both')
    years = (1990, 1995, 2000, 2005)
    locations = (1, 2)

    age_bins, sexes, years, locations = zip(*product(age_bins, sexes, years, locations))
    mins, ages, maxes = zip(*age_bins)

    pop = pd.DataFrame({'age': ages,
                        'age_group_start': mins,
                        'age_group_end': maxes,
                        'sex': sexes,
                        'year': years,
                        'location_id': locations,
                        'population': [100] * len(ages)})
    pop.loc[pop.sex == 'Both', 'population'] = 200
    return pop


def test_BasePopulation(config, build_pop_data_table_mock, generate_ceam_population_mock):
    num_days = 600
    time_step = 100  # Days
    time_start = pd.Timestamp('1990-01-01')
    uniform_pop = dt.assign_demographic_proportions(make_uniform_pop_data())
    sims = make_full_simulants()
    start_population_size = len(sims)

    build_pop_data_table_mock.return_value = uniform_pop
    generate_ceam_population_mock.return_value = sims

    use_subregions = ('use_subregions' in config.input_data and config.input_data.use_subregions)

    base_pop = bp.BasePopulation()

    components = [base_pop]
    simulation = setup_simulation(components, population_size=start_population_size,
                                  start=time_start, input_config=config)

    build_pop_data_table_mock.assert_called_once_with(config.input_data.location_id, use_subregions, config)
    assert base_pop._population_data.equals(uniform_pop)

<<<<<<< HEAD
    age_params = {'pop_age_start': config.population.pop_age_start,
                  'pop_age_end': config.population.pop_age_end}
=======
    age_params ={ 'age_start': config.population.pop_age_start,
                  'age_end': config.population.pop_age_end}
>>>>>>> 00e948a0
    sub_pop = uniform_pop[uniform_pop.year == time_start.year]

    generate_ceam_population_mock.assert_called_once()
    # Get a dictionary of the arguments used in the call
    mock_args = generate_ceam_population_mock.call_args[1]
    assert mock_args['creation_time'] == time_start
    assert mock_args['age_params'] == age_params
    assert mock_args['population_data'].equals(sub_pop)
    assert mock_args['randomness_stream'] == base_pop.randomness
    for column in simulation.population.population:
        assert simulation.population.population[column].equals(sims[column])

    final_ages = simulation.population.population.age + num_days/365

    pump_simulation(simulation, time_step_days=time_step, duration=pd.Timedelta(days=num_days))

    assert np.allclose(simulation.population.population.age, final_ages, atol=0.5/365)  # Within a half of a day.


def test_age_out_simulants(config):
    start_population_size = 10000
    num_days = 600
    time_step = 100  # Days
    time_start = pd.Timestamp('1990-01-01')
    config.update({'population': {'pop_age_start': 4,
                                  'pop_age_end': 4,
<<<<<<< HEAD
                                  'maximum_age': 5,
=======
                                  'exit_age': 5,
>>>>>>> 00e948a0
                                  'time_step': time_step}},
                  layer='override')
    components = [bp.BasePopulation()]
    simulation = setup_simulation(components, population_size=start_population_size,
                                  start=time_start, input_config=config)
    assert float(simulation.population.population.age.unique()) == 4
    pump_simulation(simulation, time_step_days=time_step, duration=pd.Timedelta(days=num_days))
    pop = simulation.population.population
    assert len(pop) == len(pop[pop.alive == 'untracked'])
    assert len(pop) == len(pop[pop.exit_time == time_start + pd.Timedelta(400, unit='D')])


def test_generate_ceam_population_age_bounds(age_bounds_mock, initial_age_mock):
    creation_time = pd.Timestamp(1990, 7, 2)
<<<<<<< HEAD
    age_params = {'pop_age_start': 0,
                  'pop_age_end': 120}
=======
    age_params = {'age_start': 0,
                  'age_end': 120}
>>>>>>> 00e948a0
    pop_data = dt.assign_demographic_proportions(make_uniform_pop_data())
    r = get_randomness()
    sims = make_base_simulants()
    simulant_ids = sims.index

    bp.generate_ceam_population(simulant_ids, creation_time, age_params, pop_data, r)

    age_bounds_mock.assert_called_once()
    mock_args = age_bounds_mock.call_args[0]
    assert mock_args[0].equals(sims)
    assert mock_args[1].equals(pop_data)
    assert mock_args[2] == float(age_params['age_start'])
    assert mock_args[3] == float(age_params['age_end'])
    assert mock_args[4] == r
    initial_age_mock.assert_not_called()


def test_generate_ceam_population_initial_age(age_bounds_mock, initial_age_mock):
    creation_time = pd.Timestamp(1990, 7, 2)
<<<<<<< HEAD
    age_params = {'pop_age_start': 0,
                  'pop_age_end': 0}
=======
    age_params = {'age_start': 0,
                  'age_end': 0}
>>>>>>> 00e948a0
    pop_data = dt.assign_demographic_proportions(make_uniform_pop_data())
    r = get_randomness()
    sims = make_base_simulants()
    simulant_ids = sims.index

    bp.generate_ceam_population(simulant_ids, creation_time, age_params, pop_data, r)

    initial_age_mock.assert_called_once()
    mock_args = initial_age_mock.call_args[0]
    assert mock_args[0].equals(sims)
    assert mock_args[1].equals(pop_data)
<<<<<<< HEAD
    assert mock_args[2] == float(age_params['pop_age_start'])
=======
    assert mock_args[2] == float(age_params['age_start'])
>>>>>>> 00e948a0
    assert mock_args[3] == r
    age_bounds_mock.assert_not_called()


def test__assign_demography_with_initial_age():
    pop_data = dt.assign_demographic_proportions(make_uniform_pop_data())
    pop_data = pop_data[pop_data.year == 1990]
    simulants = make_base_simulants()
    initial_age = 20
    r = get_randomness()

    simulants = bp._assign_demography_with_initial_age(simulants, pop_data, initial_age, r)

    assert np.all(simulants.age == initial_age)
    assert math.isclose(len(simulants[simulants.sex == 'Male']) / len(simulants), 0.5, abs_tol=0.01)
    for location in simulants.location.unique():
        assert math.isclose(len(simulants[simulants.location == location]) / len(simulants),
                            1 / len(simulants.location.unique()), abs_tol=0.01)


def test__assign_demography_with_initial_age_zero():
    pop_data = dt.assign_demographic_proportions(make_uniform_pop_data())
    pop_data = pop_data[pop_data.year == 1990]
    simulants = make_base_simulants()
    initial_age = 0
    r = get_randomness()

    simulants = bp._assign_demography_with_initial_age(simulants, pop_data, initial_age, r)

    assert not simulants.age.values.any()
    assert math.isclose(len(simulants[simulants.sex == 'Male']) / len(simulants), 0.5, abs_tol=0.01)
    for location in simulants.location.unique():
        assert math.isclose(len(simulants[simulants.location == location]) / len(simulants),
                            1 / len(simulants.location.unique()), abs_tol=0.01)


def test__assign_demography_with_initial_age_error():
    pop_data = dt.assign_demographic_proportions(make_uniform_pop_data())
    pop_data = pop_data[pop_data.year == 1990]
    simulants = make_base_simulants()
    initial_age = 200
    r = get_randomness()

    with pytest.raises(ValueError):
        bp._assign_demography_with_initial_age(simulants, pop_data, initial_age, r)


def test__assign_demography_with_age_bounds():
    pop_data = dt.assign_demographic_proportions(make_uniform_pop_data())
    pop_data = pop_data[pop_data.year == 1990]
    simulants = make_base_simulants()
    age_start, age_end = 0, 180
    r = get_randomness()

    simulants = bp._assign_demography_with_age_bounds(simulants, pop_data, age_start, age_end, r)

    assert math.isclose(len(simulants[simulants.sex == 'Male']) / len(simulants), 0.5, abs_tol=0.01)

    for location in simulants.location.unique():
        assert math.isclose(len(simulants[simulants.location == location]) / len(simulants),
                            1 / len(simulants.location.unique()), abs_tol=0.01)
    ages = np.sort(simulants.age.values)
    age_deltas = ages[1:] - ages[:-1]

    age_bin_width = 5  # See `make_uniform_pop_data`
    num_bins = len(pop_data.age.unique())
    n = len(simulants)
    assert math.isclose(age_deltas.mean(), age_bin_width * num_bins / n, rel_tol=1e-3)
    assert age_deltas.max() < 100 * age_bin_width * num_bins / n  # Make sure there are no big age gaps.


def test__assign_demography_with_age_bounds_error():
    pop_data = dt.assign_demographic_proportions(make_uniform_pop_data())
    simulants = make_base_simulants()
    age_start, age_end = 110, 120
    r = get_randomness()

    with pytest.raises(ValueError):
        bp._assign_demography_with_age_bounds(simulants, pop_data, age_start, age_end, r)


def test__build_population_data_table(config, get_pop_data_mock, assign_proportions_mock):
    df = pd.DataFrame({'A': np.arange(10), 'B': np.arange(10)})
    get_pop_data_mock.return_value = df
    assign_proportions_mock.return_value = 1
    test = bp._build_population_data_table(1, True, config)

    get_pop_data_mock.assert_called_once_with(1, True, config)
    assign_proportions_mock.assert_called_once_with(df)
    assert test == 1


def test__get_population_data(config, get_populations_mock, get_subregions_mock, mocker):

    main_id = 10
    main_id_no_subregions = 20
    subregion_ids = [11, 12]
    year_start = config.simulation_parameters.year_start
    year_end = config.simulation_parameters.year_end

    get_subregions_mock.side_effect = lambda override_config: (subregion_ids if override_config.input_data.location_id
                                                                                == main_id else None)
    test_populations = {
        10: build_table(20, year_start, year_end, ['age', 'year', 'sex', 'population']),
        11: build_table(30, year_start, year_end, ['age', 'year', 'sex', 'population']),
        12: build_table(50, year_start, year_end, ['age', 'year', 'sex', 'population']),
        20: build_table(70, year_start, year_end, ['age', 'year', 'sex', 'population']),
    }
    get_populations_mock.side_effect = lambda override_config, location: test_populations[location]

    config.input_data.location_id = main_id
    bp._get_population_data(main_id, True, config)
    get_subregions_mock.assert_called_once_with(config)
    assert get_populations_mock.call_args_list == [mocker.call(override_config=config, location=loc)
                                                   for loc in subregion_ids]

    get_subregions_mock.reset_mock()
    get_populations_mock.reset_mock()

    bp._get_population_data(main_id, False, config)
    get_subregions_mock.assert_not_called()
    get_populations_mock.assert_called_once_with(location=main_id, override_config=config)

    get_subregions_mock.reset_mock()
    get_populations_mock.reset_mock()

    config.input_data.location_id = main_id_no_subregions
    bp._get_population_data(main_id_no_subregions, True, config)
    get_subregions_mock.assert_called_once_with(config)
    get_populations_mock.assert_called_once_with(location=main_id_no_subregions, override_config=config)<|MERGE_RESOLUTION|>--- conflicted
+++ resolved
@@ -129,13 +129,8 @@
     build_pop_data_table_mock.assert_called_once_with(config.input_data.location_id, use_subregions, config)
     assert base_pop._population_data.equals(uniform_pop)
 
-<<<<<<< HEAD
     age_params = {'pop_age_start': config.population.pop_age_start,
                   'pop_age_end': config.population.pop_age_end}
-=======
-    age_params ={ 'age_start': config.population.pop_age_start,
-                  'age_end': config.population.pop_age_end}
->>>>>>> 00e948a0
     sub_pop = uniform_pop[uniform_pop.year == time_start.year]
 
     generate_ceam_population_mock.assert_called_once()
@@ -162,11 +157,7 @@
     time_start = pd.Timestamp('1990-01-01')
     config.update({'population': {'pop_age_start': 4,
                                   'pop_age_end': 4,
-<<<<<<< HEAD
                                   'maximum_age': 5,
-=======
-                                  'exit_age': 5,
->>>>>>> 00e948a0
                                   'time_step': time_step}},
                   layer='override')
     components = [bp.BasePopulation()]
@@ -181,13 +172,8 @@
 
 def test_generate_ceam_population_age_bounds(age_bounds_mock, initial_age_mock):
     creation_time = pd.Timestamp(1990, 7, 2)
-<<<<<<< HEAD
     age_params = {'pop_age_start': 0,
                   'pop_age_end': 120}
-=======
-    age_params = {'age_start': 0,
-                  'age_end': 120}
->>>>>>> 00e948a0
     pop_data = dt.assign_demographic_proportions(make_uniform_pop_data())
     r = get_randomness()
     sims = make_base_simulants()
@@ -207,13 +193,8 @@
 
 def test_generate_ceam_population_initial_age(age_bounds_mock, initial_age_mock):
     creation_time = pd.Timestamp(1990, 7, 2)
-<<<<<<< HEAD
     age_params = {'pop_age_start': 0,
                   'pop_age_end': 0}
-=======
-    age_params = {'age_start': 0,
-                  'age_end': 0}
->>>>>>> 00e948a0
     pop_data = dt.assign_demographic_proportions(make_uniform_pop_data())
     r = get_randomness()
     sims = make_base_simulants()
@@ -225,11 +206,8 @@
     mock_args = initial_age_mock.call_args[0]
     assert mock_args[0].equals(sims)
     assert mock_args[1].equals(pop_data)
-<<<<<<< HEAD
+
     assert mock_args[2] == float(age_params['pop_age_start'])
-=======
-    assert mock_args[2] == float(age_params['age_start'])
->>>>>>> 00e948a0
     assert mock_args[3] == r
     age_bounds_mock.assert_not_called()
 

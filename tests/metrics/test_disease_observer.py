import itertools
from pathlib import Path

import numpy as np
import pandas as pd
import pytest
from vivarium import InteractiveContext
from vivarium.testing_utilities import TestPopulation, build_table

from vivarium_public_health.disease import DiseaseModel, DiseaseState
from vivarium_public_health.disease.state import SusceptibleState
from vivarium_public_health.metrics.disease import DiseaseObserver
from vivarium_public_health.metrics.reporters import COLUMNS
from vivarium_public_health.metrics.stratification import ResultsStratifier
from vivarium_public_health.utilities import to_years


@pytest.fixture
def disease() -> str:
    return "t_virus"


@pytest.fixture
def model(base_config, disease: str) -> DiseaseModel:
    """A dummy SI model where everyone should be `with_condition` by the third timestep."""
    year_start = base_config.time.start.year
    year_end = base_config.time.end.year
    healthy = SusceptibleState("with_condition")
    disease_get_data_funcs = {
        "disability_weight": lambda _, __: build_table(0.0, year_start - 1, year_end),
        "prevalence": lambda _, __: build_table(
            0.2, year_start - 1, year_end, ["age", "year", "sex", "value"]
        ),
    }
    transition_get_data_funcs = {
        "incidence_rate": lambda _, __: build_table(
            0.9, year_start - 1, year_end, ["age", "year", "sex", "value"]
        ),
    }
    with_condition = DiseaseState("with_condition", get_data_functions=disease_get_data_funcs)
    healthy.add_rate_transition(with_condition, transition_get_data_funcs)
    return DiseaseModel(disease, initial_state=healthy, states=[healthy, with_condition])


# Updating the previous state
def test_previous_state_update(base_config, base_plugins, disease, model):
    """Test that the observer previous_state column is updated as expected."""
    observer = DiseaseObserver(disease)
    simulation = InteractiveContext(
        components=[
            TestPopulation(),
            model,
            ResultsStratifier(),
            observer,
        ],
        configuration=base_config,
        plugin_configuration=base_plugins,
        setup=False,
    )
    simulation.configuration.update(
        {
            "stratification": {
                "t_virus": {
                    "include": ["sex"],
                }
            }
        }
    )

    simulation.setup()

    pop = simulation.get_population()

    # Assert that the previous_state column is all empty
    assert (pop[observer.previous_state_column_name] == "").all()

    simulation.step()
    post_step_pop = simulation.get_population()

    # All simulants are currently but not necessarily previously "with_condition"
    assert (
        post_step_pop[observer.previous_state_column_name].isin(
            ["susceptible_to_with_condition", "with_condition"]
        )
    ).all()
    assert (post_step_pop[observer.current_state_column_name] == "with_condition").all()

    simulation.step()
    post_step_pop = simulation.get_population()

    # All simulants are currently and were previously "with_condition"
    assert (post_step_pop[observer.previous_state_column_name] == "with_condition").all()
    assert (post_step_pop[observer.current_state_column_name] == "with_condition").all()


def test_observation_registration(base_config, base_plugins, disease, model, tmpdir):
    """Test that all expected observation stratifications appear in the results."""
    observer = DiseaseObserver(disease)
    # Add the results dir since we didn't go through cli.py
    results_dir = Path(tmpdir)
    base_config.update({"output_data": {"results_directory": str(results_dir)}})
    simulation = InteractiveContext(
        components=[
            TestPopulation(),
            model,
            ResultsStratifier(),
            observer,
        ],
        configuration=base_config,
        plugin_configuration=base_plugins,
        setup=False,
    )
    simulation.configuration.update(
        {
            "stratification": {
                "t_virus": {
                    "include": ["sex"],
                }
            }
        }
    )

    simulation.setup()
    simulation.step()
    simulation.finalize()
    simulation.report()
    results_files = list(results_dir.rglob("*.parquet"))
    assert set(file.name for file in results_files) == set(
        ["person_time_t_virus.parquet", "transition_count_t_virus.parquet"]
    )
    person_time = pd.read_parquet(results_dir / "person_time_t_virus.parquet")
    transition_count = pd.read_parquet(results_dir / "transition_count_t_virus.parquet")

    # Check that all expected observations are present
    assert set(zip(person_time[COLUMNS.SUB_ENTITY], person_time["sex"])) == set(
        itertools.product(
            *[["susceptible_to_with_condition", "with_condition"], ["Female", "Male"]]
        )
    )
    assert set(zip(transition_count[COLUMNS.SUB_ENTITY], transition_count["sex"])) == set(
        itertools.product(
            *[["susceptible_to_with_condition_to_with_condition"], ["Female", "Male"]]
        )
    )


# Person time and all states and transition counts are correct
def test_observation_correctness(base_config, base_plugins, disease, model, tmpdir):
    """Test that person time and event counts appear as expected in the results."""
    time_step = pd.Timedelta(days=base_config.time.step_size)
    observer = DiseaseObserver(disease)
    # Add the results dir since we didn't go through cli.py
    results_dir = Path(tmpdir)
    base_config.update({"output_data": {"results_directory": str(results_dir)}})
    simulation = InteractiveContext(
        components=[
            TestPopulation(),
            model,
            ResultsStratifier(),
            observer,
        ],
        configuration=base_config,
        plugin_configuration=base_plugins,
        setup=False,
    )
    simulation.configuration.update(
        {
            "stratification": {
                "t_virus": {
                    "include": ["sex"],
                }
            }
        }
    )

    simulation.setup()
    pop = simulation.get_population()

    # All simulants should transition to "with_condition"
    susceptible_at_start = len(pop[pop[disease] == "susceptible_to_with_condition"])
    expected_susceptible_person_time = susceptible_at_start * to_years(time_step)
    expected_with_condition_person_time = (len(pop) - susceptible_at_start) * to_years(
        time_step
    )

    simulation.step()
    simulation.finalize()
    simulation.report()

    person_time = pd.read_parquet(results_dir / "person_time_t_virus.parquet")
    transition_count = pd.read_parquet(results_dir / "transition_count_t_virus.parquet")

    # Check columns
    for measure in ["person_time", "transition_count"]:
        df = eval(measure)
        assert set(df.columns) == set(
            [
                "sex",
                COLUMNS.MEASURE,
                COLUMNS.ENTITY_TYPE,
                COLUMNS.ENTITY,
                COLUMNS.SUB_ENTITY,
                COLUMNS.SEED,
                COLUMNS.DRAW,
                COLUMNS.VALUE,
            ]
        )
        assert (df[COLUMNS.MEASURE] == measure).all()
        assert (df[COLUMNS.ENTITY_TYPE] == "cause").all()
        assert (df[COLUMNS.ENTITY] == "t_virus").all()
        assert (df[COLUMNS.SEED] == 0).all()
        assert df[COLUMNS.DRAW].isna().all()

    # Check values
    actual_tx_count = transition_count.loc[
        transition_count[COLUMNS.SUB_ENTITY]
        == "susceptible_to_with_condition_to_with_condition",
        COLUMNS.VALUE,
    ].sum()
    actual_person_times = person_time.groupby(COLUMNS.SUB_ENTITY)[COLUMNS.VALUE].sum()
    assert np.isclose(actual_tx_count, susceptible_at_start, rtol=0.001)
    assert np.isclose(
        actual_person_times["susceptible_to_with_condition"],
        expected_susceptible_person_time,
        rtol=0.001,
    )
    assert np.isclose(
        actual_person_times["with_condition"], expected_with_condition_person_time, rtol=0.001
    )


def test_different_results_per_disease(base_config, base_plugins, tmpdir):
    """Test that all eash disease observer saves out its own results."""
<<<<<<< HEAD
    # Set up models

    # year_start = base_config.time.start.year
    # year_end = base_config.time.end.year
    # healthy = SusceptibleState("with_condition")
    # disease_get_data_funcs = {
    #     "disability_weight": lambda _, __: build_table(0.0, year_start - 1, year_end),
    #     "prevalence": lambda _, __: build_table(
    #         0.2, year_start - 1, year_end, ["age", "year", "sex", "value"]
    #     ),
    # }
    # transition_get_data_funcs = {
    #     "incidence_rate": lambda _, __: build_table(
    #         0.9, year_start - 1, year_end, ["age", "year", "sex", "value"]
    #     ),
    # }
    # with_condition = DiseaseState("with_condition", get_data_functions=disease_get_data_funcs)
    # healthy.add_rate_transition(with_condition, transition_get_data_funcs)
    # return DiseaseModel(disease, initial_state=healthy, states=[healthy, with_condition])

=======
>>>>>>> daaf769a
    vampiris_healthy_state = SusceptibleState("not_a_vampire")
    vampiris_infected_state = DiseaseState("a_vampire")
    vampiris_healthy_state.add_rate_transition(vampiris_infected_state)
    vampiris = DiseaseModel(
        "vampiris",
        initial_state=vampiris_healthy_state,
        states=[vampiris_healthy_state, vampiris_infected_state],
    )
    hcd_healthy_state = SusceptibleState("not_a_zombie")
    hcd_infected_state = DiseaseState("a_zombie")
    hcd_healthy_state.add_rate_transition(hcd_infected_state)
    human_cortico_deficiency = DiseaseModel(
        "human_cortico_deficiency",
        initial_state=hcd_healthy_state,
        states=[hcd_healthy_state, hcd_infected_state],
    )

    vampiris_observer = DiseaseObserver("vampiris")
    hcd_observer = DiseaseObserver("human_cortico_deficiency")

    # Add the results dir since we didn't go through cli.py
    results_dir = Path(tmpdir)
    base_config.update({"output_data": {"results_directory": str(results_dir)}})

    simulation = InteractiveContext(
        components=[
            TestPopulation(),
            vampiris,
            human_cortico_deficiency,
            ResultsStratifier(),
            vampiris_observer,
            hcd_observer,
        ],
        configuration=base_config,
        plugin_configuration=base_plugins,
        setup=False,
    )

    simulation.setup()
    simulation.step()
    simulation.finalize()
    simulation.report()
    results_files = list(results_dir.rglob("*.parquet"))
    assert set(file.name for file in results_files) == set(
        [
            "person_time_vampiris.parquet",
            "transition_count_vampiris.parquet",
            "person_time_human_cortico_deficiency.parquet",
            "transition_count_human_cortico_deficiency.parquet",
        ]
    )<|MERGE_RESOLUTION|>--- conflicted
+++ resolved
@@ -231,29 +231,6 @@
 
 def test_different_results_per_disease(base_config, base_plugins, tmpdir):
     """Test that all eash disease observer saves out its own results."""
-<<<<<<< HEAD
-    # Set up models
-
-    # year_start = base_config.time.start.year
-    # year_end = base_config.time.end.year
-    # healthy = SusceptibleState("with_condition")
-    # disease_get_data_funcs = {
-    #     "disability_weight": lambda _, __: build_table(0.0, year_start - 1, year_end),
-    #     "prevalence": lambda _, __: build_table(
-    #         0.2, year_start - 1, year_end, ["age", "year", "sex", "value"]
-    #     ),
-    # }
-    # transition_get_data_funcs = {
-    #     "incidence_rate": lambda _, __: build_table(
-    #         0.9, year_start - 1, year_end, ["age", "year", "sex", "value"]
-    #     ),
-    # }
-    # with_condition = DiseaseState("with_condition", get_data_functions=disease_get_data_funcs)
-    # healthy.add_rate_transition(with_condition, transition_get_data_funcs)
-    # return DiseaseModel(disease, initial_state=healthy, states=[healthy, with_condition])
-
-=======
->>>>>>> daaf769a
     vampiris_healthy_state = SusceptibleState("not_a_vampire")
     vampiris_infected_state = DiseaseState("a_vampire")
     vampiris_healthy_state.add_rate_transition(vampiris_infected_state)

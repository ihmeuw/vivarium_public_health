--- conflicted
+++ resolved
@@ -67,13 +67,9 @@
         assert kwargs["excluded_stratifications"] == observer.config.exclude
         assert kwargs["when"] == "time_step__prepare"
         report = kwargs["report"]
-<<<<<<< HEAD
-        assert isinstance(report, partial) and report.func == observer.report
-=======
         assert (
             isinstance(report, partial) and report.func == observer.write_disability_results
         )
->>>>>>> daaf769a
         if kwargs["name"] == "ylds_due_to_all_causes":
             assert kwargs["aggregator_sources"] == ["disability_weight"]
             assert kwargs["requires_values"] == ["disability_weight"]

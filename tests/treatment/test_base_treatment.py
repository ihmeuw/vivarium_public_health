import pytest
import pandas as pd
import numpy as np

from vivarium.framework.components import ComponentConfigError
<<<<<<< HEAD
from vivarium.test_util import metadata
=======
>>>>>>> aa9230ec

from ceam_public_health.treatment import Treatment


@pytest.fixture(scope='function')
def config(base_config):
    base_config.update({
        'test_treatment': {
            'dose_response': {
                'onset_delay': 14,  # Days
                'duration': 360,  # Days
                'waning_rate': 0.038  # Percent/Day
            },
        }
    }, **metadata(__file__))
    return base_config


@pytest.fixture(scope='function')
def test_population():
    tx = Treatment('test_treatment', 'test_cause')
    cols = ['active_dose',
            'immunity',
            f'{tx.name}_current_dose',
            f'{tx.name}_current_dose_event_time',
            f'{tx.name}_previous_dose',
            f'{tx.name}_previous_dose_event_time']

    # grp 1 does not get any dose and get no immunity
    grp1 = pd.DataFrame({'active_dose': None, 'immunity': None}, columns=cols, index=range(1000))

    # grp 2 got only one current dose and get full immunity from it
    grp2 = pd.DataFrame({'active_dose': 'first',
                         'immunity': 'full',
                         f'{tx.name}_current_dose': 'first',
                         f'{tx.name}_current_dose_event_time': pd.Timestamp('06-15-2005')}, index=range(1000, 2000))
    # grp 3 got only one current dose and get waning immunity from it
    grp3 = pd.DataFrame({'active_dose': 'first',
                         'immunity': 'waning',
                         f'{tx.name}_current_dose': 'first',
                         f'{tx.name}_current_dose_event_time': pd.Timestamp('06-15-2004')}, index=range(2000, 3000))
    # grp 4 got only one current dose but still do not get immunity from it
    grp4 = pd.DataFrame({'active_dose': None,
                         'immunity': None,
                         f'{tx.name}_current_dose': 'first',
                         f'{tx.name}_current_dose_event_time': pd.Timestamp('06-30-2005')}, index=range(3000, 4000))

    # grp 5 got both current and previous doses and get full immunity from current dose
    grp5 = pd.DataFrame({'active_dose': 'second',
                         'immunity': 'full',
                         f'{tx.name}_current_dose': 'second',
                         f'{tx.name}_current_dose_event_time': pd.Timestamp('06-15-2005'),
                         f'{tx.name}_previous_dose': 'first',
                         f'{tx.name}_previous_dose_event_time': pd.Timestamp('12-15-2004')}, index=range(4000, 5000))

    # grp 6 got both current and previous doses and get waning immunity from current dose
    grp6 = pd.DataFrame({'active_dose': 'second',
                         'immunity': 'waning',
                         f'{tx.name}_current_dose': 'second',
                         f'{tx.name}_current_dose_event_time': pd.Timestamp('06-20-2004'),
                         f'{tx.name}_previous_dose': 'first',
                         f'{tx.name}_previous_dose_event_time': pd.Timestamp('12-15-2003')}, index=range(5000, 6000))

    # grp 7 got both current and previous doses but get full immunity from previous dose
    grp7 = pd.DataFrame({'active_dose': 'first',
                         'immunity': 'full',
                         f'{tx.name}_current_dose': 'second',
                         f'{tx.name}_current_dose_event_time': pd.Timestamp('06-30-2005'),
                         f'{tx.name}_previous_dose': 'first',
                         f'{tx.name}_previous_dose_event_time': pd.Timestamp('01-01-2005')}, index=range(6000, 7000))

    pop = pd.concat([grp1, grp2, grp3, grp4, grp5, grp6, grp7])
    return pop


@pytest.fixture(scope='function')
def builder(mocker, config):
    builder = mocker.MagicMock()
    builder.configuration = config
    return builder


@pytest.fixture(scope='function')
def treatment(builder):
    tx = Treatment('test_treatment', 'test_cause')

    protection = {'first': 0.5, 'second': 0.7}
    tx.get_protection = lambda builder_: protection

    tx.setup(builder)

    tx.clock = lambda: pd.Timestamp('07-02-2005')
    return tx


def test_setup(builder):
    tx = Treatment('not_a_treatment', 'test_cause')

    with pytest.raises(ComponentConfigError):
        tx.setup(builder)

    tx = Treatment('test_treatment', 'test_cause')

    with pytest.raises(NotImplementedError):
        tx.setup(builder)


def test_get_protection(builder):
    tx = Treatment('test_treatment', 'test_cause')

    with pytest.raises(NotImplementedError):
        tx._get_protection(builder)

    with pytest.raises(NotImplementedError):
        tx.get_protection(builder)

    protection = {'first': 0.5, 'second': 0.7}
    tx.get_protection = lambda builder_: protection

    assert tx._get_protection(builder) == protection


def test_get_dosing_status(treatment, test_population):
    tx = treatment
    dosing_status = tx._get_dosing_status(test_population)

    expected_dosing_status = pd.DataFrame({'dose': None, 'date': pd.NaT}, index=test_population.index)

    expected_dosing_status['dose'] = test_population['active_dose']
    current_dose_active = test_population['active_dose'] == test_population[f'{tx.name}_current_dose']
    previous_dose_active = test_population['active_dose'] == test_population[f'{tx.name}_previous_dose']
    expected_dosing_status['date'][current_dose_active] = test_population[f'{tx.name}_current_dose_event_time']
    expected_dosing_status['date'][previous_dose_active] = test_population[f'{tx.name}_previous_dose_event_time']

    no_immunity = (test_population['active_dose'].isna()) & (test_population['immunity'].isna())
    assert pd.DataFrame.equals(expected_dosing_status[no_immunity], dosing_status[no_immunity])

    first_full_immunity = (test_population['active_dose'] == 'first') & (test_population['immunity'] == 'full')
    assert pd.DataFrame.equals(expected_dosing_status[first_full_immunity], dosing_status[first_full_immunity])

    first_waning_immunity = (test_population['active_dose'] == 'first') & (test_population['immunity'] == 'waning')
    assert pd.DataFrame.equals(expected_dosing_status[first_waning_immunity], dosing_status[first_waning_immunity])

    second_full_immunity = (test_population['active_dose'] == 'second') & (test_population['immunity'] == 'full')
    assert pd.DataFrame.equals(expected_dosing_status[second_full_immunity], dosing_status[second_full_immunity])

    second_waning_immunity = (test_population['active_dose'] == 'second') & (test_population['immunity'] == 'waning')
    assert pd.DataFrame.equals(expected_dosing_status[second_waning_immunity], dosing_status[second_waning_immunity])


def test_determine_protection(treatment, test_population):
    tx = treatment

    # No immunity : grp1, grp4
    expected_protection = pd.Series(0, index=test_population.index)

    # First dose full immunity
    first_full_immunity = (test_population['active_dose'] == 'first') & (test_population['immunity'] == 'full')
    expected_protection[first_full_immunity] = tx.protection['first']

    # Second dose full immunity]
    second_full_immunity = (test_population['active_dose'] == 'second') & (test_population['immunity'] == 'full')
    expected_protection[second_full_immunity] = tx.protection['second']

    # First dose waning immunity (time in waning 8 days)
    first_waning_immunity = (test_population['active_dose'] == 'first') & (test_population['immunity'] == 'waning')
    expected_protection[first_waning_immunity] = tx.protection['first'] \
                                                 * np.exp(-tx.dose_response['waning_rate'] * 8)

    # Second dose waning immunity (time in waning 3 days)
    second_waning_immunity = (test_population['active_dose'] == 'second') & (test_population['immunity'] == 'waning')
    expected_protection[second_waning_immunity] = tx.protection['second'] \
                                                  * np.exp(-tx.dose_response['waning_rate'] * 3)

    protection=tx.determine_protection(test_population)

    assert pd.DataFrame.equals(expected_protection[first_full_immunity], protection[first_full_immunity])
    assert pd.DataFrame.equals(expected_protection[first_waning_immunity], protection[first_waning_immunity])
    assert pd.DataFrame.equals(expected_protection[second_full_immunity], protection[second_full_immunity])
    assert pd.DataFrame.equals(expected_protection[second_waning_immunity], protection[second_waning_immunity])


def test_incidence_rates(treatment, mocker):
    protection = 0.5
    base_rate = 1

    treatment.determine_protection = mocker.Mock()
    treatment.determine_protection.side_effect = lambda index: pd.Series(protection, index=index)

    treatment.population_view.get = mocker.Mock()
    population_size = 5000
    return_pop = pd.DataFrame({'alive': population_size*['alive', 'dead', 'untracked']})
    alive_pop = return_pop[return_pop.alive == 'alive']
    treatment.population_view.get.return_value = return_pop
    rates = pd.Series(base_rate, index=alive_pop.index)

    incidence = treatment.incidence_rates(return_pop.index, rates)
    assert np.all(incidence == base_rate*(1-protection))<|MERGE_RESOLUTION|>--- conflicted
+++ resolved
@@ -3,10 +3,7 @@
 import numpy as np
 
 from vivarium.framework.components import ComponentConfigError
-<<<<<<< HEAD
 from vivarium.test_util import metadata
-=======
->>>>>>> aa9230ec
 
 from ceam_public_health.treatment import Treatment
 

--- conflicted
+++ resolved
@@ -87,11 +87,7 @@
     )
     sim = _setup_risk_effect_simulation(base_config, base_plugins, risk, lbwsg_effect, data)
     expected_pipeline_name = (
-<<<<<<< HEAD
-        f"effect_of_{lbwsg_effect.risk.name}_on_{lbwsg_effect.target.name}.relative_risk"
-=======
         f"{lbwsg_effect.risk.name}_on_{lbwsg_effect.target.name}.relative_risk"
->>>>>>> 037fd3a7
     )
     assert expected_pipeline_name in sim.list_attributes()
 
@@ -99,13 +95,8 @@
         [
             "age",
             "sex",
-<<<<<<< HEAD
-            "birth_weight_exposure",
-            "gestational_age_exposure",
-=======
             "birth_weight.exposure",
             "gestational_age.exposure",
->>>>>>> 037fd3a7
             "risk_factor.low_birth_weight_and_short_gestation.exposure_parameters",
             expected_pipeline_name,
         ]
@@ -217,11 +208,7 @@
     assert (exposure_pipeline_values["cat82"] == exposure_values[age_end]["cat82"]).all()
 
     # Assert LBWSG birth exposure columns were created
-<<<<<<< HEAD
-    sim.get_population(["birth_weight_exposure", "gestational_age_exposure"])
-=======
     sim.get_population(["birth_weight.exposure", "gestational_age.exposure"])
->>>>>>> 037fd3a7
 
 
 @pytest.mark.parametrize("exposure_key", ["birth_exposure", "exposure", "missing"])

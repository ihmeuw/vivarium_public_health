--- conflicted
+++ resolved
@@ -500,10 +500,7 @@
     simulation = _setup_risk_effect_simulation(base_config, base_plugins, risk, effect, data)
 
     pop_idx = simulation.get_population_index()
-<<<<<<< HEAD
     # We skip post processor here so cannot just use `simulation.get_population`
-=======
->>>>>>> 037fd3a7
     rate = simulation._values.get_attribute("test_cause.incidence_rate")(
         pop_idx, skip_post_processor=True
     )
@@ -602,10 +599,7 @@
         )
 
     pop_idx = simulation.get_population_index()
-<<<<<<< HEAD
     # We skip post processor here so cannot just use `simulation.get_population`
-=======
->>>>>>> 037fd3a7
     rate = simulation._values.get_attribute("test_cause.incidence_rate")(
         pop_idx, skip_post_processor=True
     )

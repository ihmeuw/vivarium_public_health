import numpy as np
import pandas as pd

from vivarium.framework.utilities import from_yearly
from vivarium.testing_utilities import build_table, TestPopulation
from vivarium.interface.interactive import initialize_simulation

from vivarium_public_health.disease import RateTransition
from vivarium_public_health.risks.effect import RiskEffect
from vivarium_public_health.risks.base_risk import Risk


def test_incidence_rate_risk_effect(base_config, base_plugins, mocker):
    year_start = base_config.time.start.year
    year_end = base_config.time.end.year
    time_step = pd.Timedelta(days=base_config.time.step_size)
    test_exposure = [0]

    def test_function(rates_, rr):
        return rates_ * (rr.values**test_exposure[0])

    r = 'test_risk'
    d = 'test_cause'
    rf = Risk(f'risk_factor.{r}')
    effect_data_functions = {
        'rr': lambda *args: build_table([1.01, 'per_unit', d, 'incidence_rate'], year_start, year_end,
                                        ('age', 'year', 'sex', 'value', 'parameter', 'cause', 'affected_measure')),
        'paf': lambda *args: build_table([0.01, d, 'incidence_rate'], year_start, year_end,
                                         ('age', 'year', 'sex', 'value', 'cause', 'affected_measure')),
    }

    effect = RiskEffect(f'risk_factor.{r}', f'cause.{d}.incidence_rate', effect_data_functions)

    simulation = initialize_simulation([TestPopulation(), effect], input_config=base_config, plugin_config=base_plugins)

    simulation.data.write("risk_factor.test_risk.distribution", "dichotomous")
    simulation.values.register_value_producer("test_risk.exposure", mocker.Mock())

    simulation.setup()

    effect.exposure_effect = test_function

    # This one should be affected by our RiskEffect
    rates = simulation.values.register_rate_producer('test_cause.incidence_rate')
    rates.source = simulation.tables.build_table(build_table(0.01, year_start, year_end),
                                                 key_columns=('sex',),
                                                 parameter_columns=[('age', 'age_group_start', 'age_group_end'),
                                                                    ('year', 'year_start', 'year_end')],
                                                 value_columns=None)

    # This one should not
    other_rates = simulation.values.register_rate_producer('some_other_cause.incidence_rate')
    other_rates.source = simulation.tables.build_table(build_table(0.01, year_start, year_end),
                                                       key_columns=('sex',),
                                                       parameter_columns=[('age', 'age_group_start', 'age_group_end'),
                                                                          ('year', 'year_start', 'year_end')],
                                                       value_columns=None)

    assert np.allclose(rates(simulation.get_population().index), from_yearly(0.01, time_step))
    assert np.allclose(other_rates(simulation.get_population().index), from_yearly(0.01, time_step))

    test_exposure[0] = 1

    assert np.allclose(rates(simulation.get_population().index), from_yearly(0.0101, time_step))
    assert np.allclose(other_rates(simulation.get_population().index), from_yearly(0.01, time_step))


def test_risk_deletion(base_config, base_plugins, mocker):
    year_start = base_config.time.start.year
    year_end = base_config.time.end.year
    time_step = pd.Timedelta(days=base_config.time.step_size)

    base_rate = 0.01
    risk_paf = 0.5
    risk_rr = 1

    rate_data_functions = {
        'incidence_rate': lambda *args: build_table(0.01, year_start, year_end, ('age', 'year', 'sex', 'value'))
    }

    effect_data_functions = {
        'rr': lambda *args: build_table([risk_rr, 'per_unit', 'infected','incidence_rate'], year_start, year_end,
                                        ('age', 'year', 'sex', 'value', 'parameter', 'cause', 'affected_measure')),
        'paf': lambda *args: build_table([risk_paf, 'infected', 'incidence_rate'], year_start, year_end,
                                         ('age', 'year', 'sex', 'value', 'cause', 'affected_measure')),
    }

    def effect_function(rates, _):
        return rates

    transition = RateTransition(mocker.MagicMock(state_id='susceptible'),
                                mocker.MagicMock(state_id='infected'), rate_data_functions)

    base_simulation = initialize_simulation([TestPopulation(), transition],
                                            input_config=base_config, plugin_config=base_plugins)
    base_simulation.setup()

    incidence = base_simulation.get_value('infected.incidence_rate')
    joint_paf = base_simulation.get_value('infected.incidence_rate.paf')

    # Validate the base case
    assert np.allclose(incidence(base_simulation.get_population().index), from_yearly(base_rate, time_step))
    assert np.allclose(joint_paf(base_simulation.get_population().index), 0)

    transition = RateTransition(mocker.MagicMock(state_id='susceptible'),
                                mocker.MagicMock(state_id='infected'), rate_data_functions)
    effect = RiskEffect(f'risk_factor.bad_risk', f'cause.infected.incidence_rate', effect_data_functions)

    rf_simulation = initialize_simulation([TestPopulation(), transition, effect],
                                          input_config=base_config, plugin_config=base_plugins)

    rf_simulation.data.write("risk_factor.bad_risk.distribution", "dichotomuous")
    rf_simulation.values.register_value_producer("bad_risk.exposure", mocker.Mock())

    rf_simulation.setup()
    effect.exposure_effect = effect_function

    incidence = rf_simulation.get_value('infected.incidence_rate')
    joint_paf = rf_simulation.get_value('infected.incidence_rate.paf')

    assert np.allclose(incidence(rf_simulation.get_population().index),
                       from_yearly(base_rate * (1 - risk_paf), time_step))
    assert np.allclose(joint_paf(rf_simulation.get_population().index), risk_paf)


def test_continuous_exposure_effect(mocker, base_config, base_plugins, continuous_risk):
    risk, risk_data = continuous_risk

    class exposure_function_wrapper:

        def setup(self, builder):
            self.exposure_function = RiskEffect.get_exposure_effect(builder, 'test_risk', 'risk_factor',
                                                                    risk_data['distribution'])

        def __call__(self, *args, **kwargs):
            return self.exposure_function(*args, **kwargs)

    exposure_function = exposure_function_wrapper()

    components = [TestPopulation(), exposure_function]
    simulation = initialize_simulation(components, input_config=base_config, plugin_config=base_plugins)
    for key, value in risk_data.items():
        simulation.data.write(f'risk_factor.test_risk.{key}', value)

    risk_exposure_pipeline = mocker.Mock()
    simulation.values.register_value_producer('test_risk.exposure', source=risk_exposure_pipeline)
    risk_exposure_pipeline.side_effect = lambda index: pd.Series(risk_data['tmrel'], index=index)

    simulation.setup()

    rates = pd.Series(0.01, index=simulation.get_population().index)
    rr = pd.Series(1.01, index=simulation.get_population().index)

    assert np.all(exposure_function(rates, rr) == 0.01)

    simulation.values.register_value_producer('test_risk.exposure', source=risk_exposure_pipeline)
    risk_exposure_pipeline.side_effect = lambda index: pd.Series(risk_data['tmrel']+50, index=index)

    expected_value = 0.01 * (1.01 ** (((risk_data['tmrel'] + 50) - risk_data['tmrel'])
                                      / risk_data['exposure_parameters']["scale"]))

    assert np.allclose(exposure_function(rates, rr), expected_value)


def test_categorical_exposure_effect(base_config, base_plugins, mocker):
    risk_effect = mocker.Mock()
    risk_effect.risk = 'test_risk'

    class exposure_function_wrapper:
        def setup(self, builder):
            self.exposure_function = RiskEffect.get_exposure_effect(builder, 'test_risk', 'risk_factor', 'dichotomous')

        def __call__(self, *args, **kwargs):
            return self.exposure_function(*args, **kwargs)

    exposure_function = exposure_function_wrapper()
    components = [TestPopulation(), exposure_function]

    simulation = initialize_simulation(components, input_config=base_config, plugin_config=base_plugins)

    test_risk_exposure = mocker.Mock()
    simulation.values.register_value_producer('test_risk.exposure', test_risk_exposure)
    test_risk_exposure.side_effect = lambda index: pd.Series(['cat2'] * len(index), index=index)
    simulation.data.write("risk_factor.test_risk.distribution", "dichotomous")
    simulation.setup()

    rates = pd.Series(0.01, index=simulation.get_population().index)
    rr = pd.DataFrame({'cat1': 1.01, 'cat2': 1}, index=simulation.get_population().index)

    assert np.all(exposure_function(rates, rr) == 0.01)

    test_risk_exposure.side_effect = lambda index: pd.Series(['cat1'] * len(index), index=index)
    simulation.step()

    rates = pd.Series(0.01, index=simulation.get_population().index)
    rr = pd.DataFrame({'cat1': 1.01, 'cat2': 1}, index=simulation.get_population().index)

    assert np.allclose(exposure_function(rates, rr), 0.0101)


def test_CategoricalRiskComponent_dichotomous_case(base_config, base_plugins, dichotomous_risk):
    time_step = pd.Timedelta(days=base_config.time.step_size)
    risk, risk_data = dichotomous_risk
    affected_causes = risk_data['affected_causes']
    risk_effects = [RiskEffect(f'risk_factor.{risk._risk}', f'cause.{ac}.incidence_rate') for ac in affected_causes]

    base_config.update({'population': {'population_size': 100000}}, layer='override')

    simulation = initialize_simulation([TestPopulation(), risk] + risk_effects,
                                       input_config=base_config, plugin_config=base_plugins)
    for key, value in risk_data.items():
        simulation.data.write(f'risk_factor.test_risk.{key}', value)

    simulation.setup()

    incidence_rate = simulation.values.register_rate_producer(affected_causes[0]+'.incidence_rate')
    incidence_rate.source = simulation.tables.build_table(risk_data['incidence_rate'], key_columns=('sex',),
                                                          parameter_columns=[('age', 'age_group_start', 'age_group_end'),
                                                                             ('year', 'year_start', 'year_end')],
                                                          value_columns=None)

    categories = simulation.values.get_value('test_risk.exposure')(simulation.get_population().index)
    assert np.isclose(categories.value_counts()['cat1'] / len(simulation.get_population()), 0.5, rtol=0.01)

    expected_exposed_value = 0.01 * 1.01
    expected_unexposed_value = 0.01

    exposed_index = categories[categories == 'cat1'].index
    unexposed_index = categories[categories == 'cat2'].index

    assert np.allclose(incidence_rate(exposed_index), from_yearly(expected_exposed_value, time_step))
    assert np.allclose(incidence_rate(unexposed_index), from_yearly(expected_unexposed_value, time_step))


def test_CategoricalRiskComponent_polytomous_case(base_config, base_plugins, polytomous_risk):
    time_step = pd.Timedelta(days=base_config.time.step_size)
    risk, risk_data = polytomous_risk
    affected_causes = risk_data['affected_causes']

    risk_effects = [RiskEffect(f'risk_factor.{risk._risk}', f'cause.{ac}.incidence_rate') for ac in affected_causes]

    base_config.update({'population': {'population_size': 100000}}, layer='override')
    simulation = initialize_simulation([TestPopulation(), risk] + risk_effects,
                                       input_config=base_config, plugin_config=base_plugins)

    for key, value in risk_data.items():
        simulation.data.write(f'risk_factor.test_risk.{key}', value)

    simulation.setup()

    incidence_rate = simulation.values.register_rate_producer(affected_causes[0]+'.incidence_rate')
    incidence_rate.source = simulation.tables.build_table(risk_data['incidence_rate'],
                                                          key_columns=('sex',),
                                                          parameter_columns=[('age', 'age_group_start', 'age_group_end'),
                                                                             ('year', 'year_start', 'year_end')],
                                                          value_columns=None)

    categories = simulation.values.get_value('test_risk.exposure')(simulation.get_population().index)

    for category in ['cat1', 'cat2', 'cat3', 'cat4']:
        assert np.isclose(categories.value_counts()[category] / len(simulation.get_population()), 0.25, rtol=0.02)

    expected_exposed_value = 0.01 * np.array([1.02, 1.03, 1.01])

    for cat, expected in zip(['cat1', 'cat2', 'cat3', 'cat4'], expected_exposed_value):
        exposed_index = categories[categories == cat].index
        assert np.allclose(incidence_rate(exposed_index), from_yearly(expected, time_step), rtol=0.01)


def test_ContinuousRiskComponent(continuous_risk, base_config, base_plugins):
    year_start, year_end = base_config.time.start.year, base_config.time.end.year
    time_step = pd.Timedelta(days=base_config.time.step_size)
    risk, risk_data = continuous_risk
    risk_data['exposure_standard_deviation'] = build_table(0.0001, year_start, year_end, ('age', 'year', 'sex', 'value'))
    risk_effects = [RiskEffect(f'risk_factor.{risk._risk}', f'cause.{ac}.incidence_rate') for ac in risk_data['affected_causes']]

    base_config.update({'population': {'population_size': 100000}}, layer='override')
    simulation = initialize_simulation([TestPopulation(), risk] + risk_effects,
                                       input_config=base_config, plugin_config=base_plugins)
    for key, value in risk_data.items():
        simulation.data.write(f'risk_factor.test_risk.{key}', value)

    simulation.setup()
    affected_causes = risk_data['affected_causes']

    incidence_rate = simulation.values.register_rate_producer(affected_causes[0]+'.incidence_rate',
                                                              source=lambda index: pd.Series(0.01, index=index))

    exposure = simulation.values.get_value('test_risk.exposure')

    assert np.allclose(exposure(simulation.get_population().index), 130, rtol=0.001)

    expected_value = 0.01 * (1.01**((130 - 112) / 10))

    assert np.allclose(incidence_rate(simulation.get_population().index),
                       from_yearly(expected_value, time_step), rtol=0.001)


def test_exposure_params_risk_effect_dichotomous(base_config, base_plugins, dichotomous_risk, coverage_gap):
    affected_risk, risk_data = dichotomous_risk
    coverage_gap, cg_data = coverage_gap
    rf_exposed = 0.5
    rr = 2 # rr between cg/affected_risk

    base_config.update({'population': {'population_size': 100000}}, layer='override')
    affected_risk = Risk('risk_factor.test_risk')

    # start with the only risk factor without indirect effect from coverage_gap
    simulation = initialize_simulation([TestPopulation(), affected_risk],
                                       input_config=base_config, plugin_config=base_plugins)

    for key, value in risk_data.items():
        simulation.data.write(f'risk_factor.test_risk.{key}', value)

    simulation.setup()

    pop = simulation.get_population()
    exposure = simulation.values.get_value('test_risk.exposure')
    assert np.isclose(rf_exposed, exposure(pop.index).value_counts()['cat1']/len(pop), rtol=0.01)

    # add the coverage gap which should change the exposure of test risk
    risk_effects = [RiskEffect(f'coverage_gap.{coverage_gap._risk}',
                               f'risk_factor.{rf}.exposure_parameters') for rf in cg_data['affected_risk_factors']]

    simulation = initialize_simulation([TestPopulation(), affected_risk, coverage_gap] + risk_effects,
                                       input_config=base_config, plugin_config=base_plugins)

    for key, value in risk_data.items():
        simulation.data.write(f'risk_factor.test_risk.{key}', value)

    for key, value in cg_data.items():
        if key == 'relative_risk':
            value['affected_measure'] = 'exposure_parameters'
        simulation.data.write(f'coverage_gap.test_coverage_gap.{key}', value)

    simulation.setup()

    pop = simulation.get_population()
    rf_exposure = simulation.values.get_value('test_risk.exposure')(pop.index)

    # proportion of simulants exposed to each category of affected risk stays same
    assert np.isclose(rf_exposed, rf_exposure.value_counts()['cat1']/len(pop), rtol=0.01)

    # compute relative risk to test whether it matches with the given relative risk
    cg_exposure = simulation.values.get_value('test_coverage_gap.exposure')(pop.index)

    cg_exposed = cg_exposure == 'cat1'
    rf_exposed = rf_exposure == 'cat1'

    affected_by_cg = rf_exposed & cg_exposed
    not_affected_by_cg = rf_exposed & ~cg_exposed

    computed_rr = (len(pop[affected_by_cg])/len(pop[cg_exposed])) / (len(pop[not_affected_by_cg])/len(pop[~cg_exposed]))
    assert np.isclose(computed_rr, rr, rtol=0.01)


def test_RiskEffect_config_data(base_config, base_plugins):
    dummy_risk = Risk("risk_factor.test_risk")
    dummy_effect = RiskEffect("risk_factor.test_risk", "cause.test_cause.incidence_rate")
    year_start = base_config.time.start.year
    year_end = base_config.time.end.year
    time_step = pd.Timedelta(days=base_config.time.step_size)

    base_config.update({'test_risk': {'exposure': 1}}, layer='override')
    base_config.update({'effect_of_test_risk_on_test_cause': {'incidence_rate': 50}})
    simulation = initialize_simulation([TestPopulation(), dummy_risk, dummy_effect],
                                       input_config=base_config, plugin_config=base_plugins)

    simulation.setup()

    # make sure our dummy exposure value is being properly used
    exp = simulation.values.get_value('test_risk.exposure')(simulation.get_population().index)
    assert((exp == 'cat1').all())

    # This one should be affected by our DummyRiskEffect
    rates = simulation.values.register_rate_producer('test_cause.incidence_rate',
                                                     source=lambda index: pd.Series(0.01, index=index))

    # This one should not
    other_rates = simulation.values.register_rate_producer('some_other_cause.incidence_rate',
                                                           source=lambda index: pd.Series(0.01, index=index))

<<<<<<< HEAD
    assert np.allclose(rates(simulation.population.population.index), from_yearly(0.01, time_step)*50)
    assert np.allclose(other_rates(simulation.population.population.index), from_yearly(0.01, time_step))


def test_RiskEffect_excess_mortality(base_config, base_plugins):
    dummy_risk = Risk("risk_factor.test_risk")
    dummy_effect = RiskEffect("risk_factor.test_risk", "cause.test_cause.excess_mortality")
    time_step = pd.Timedelta(days=base_config.time.step_size)

    base_config.update({'test_risk': {'exposure': 1}}, layer='override')
    base_config.update({'effect_of_test_risk_on_test_cause': {'excess_mortality': 50}})

    simulation = initialize_simulation([TestPopulation(), dummy_risk, dummy_effect],
                                       input_config=base_config, plugin_config=base_plugins)
    simulation.setup()

    em = simulation.values.register_rate_producer('test_cause.excess_mortality',
                                                  source=lambda index: pd.Series(0.1, index=index))

    assert np.allclose(from_yearly(0.1, time_step)*50, em(simulation.population.population.index))
=======
    assert np.allclose(rates(simulation.get_population().index), from_yearly(0.01, time_step)*50)
    assert np.allclose(other_rates(simulation.get_population().index), from_yearly(0.01, time_step))
>>>>>>> 398831be
<|MERGE_RESOLUTION|>--- conflicted
+++ resolved
@@ -380,7 +380,6 @@
     other_rates = simulation.values.register_rate_producer('some_other_cause.incidence_rate',
                                                            source=lambda index: pd.Series(0.01, index=index))
 
-<<<<<<< HEAD
     assert np.allclose(rates(simulation.population.population.index), from_yearly(0.01, time_step)*50)
     assert np.allclose(other_rates(simulation.population.population.index), from_yearly(0.01, time_step))
 
@@ -400,8 +399,4 @@
     em = simulation.values.register_rate_producer('test_cause.excess_mortality',
                                                   source=lambda index: pd.Series(0.1, index=index))
 
-    assert np.allclose(from_yearly(0.1, time_step)*50, em(simulation.population.population.index))
-=======
-    assert np.allclose(rates(simulation.get_population().index), from_yearly(0.01, time_step)*50)
-    assert np.allclose(other_rates(simulation.get_population().index), from_yearly(0.01, time_step))
->>>>>>> 398831be
+    assert np.allclose(from_yearly(0.1, time_step)*50, em(simulation.population.population.index))
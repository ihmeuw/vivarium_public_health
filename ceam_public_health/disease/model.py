--- conflicted
+++ resolved
@@ -44,11 +44,7 @@
         builder.value.register_value_modifier('epidemiological_point_measures', modifier=self.prevalence)
         builder.value.register_value_modifier('metrics', modifier=self.metrics)
 
-<<<<<<< HEAD
-        self.population_view = builder.population_view([self.condition], "alive == 'alive'")
-=======
         self.population_view = builder.population.get_view(['age', 'sex', self.condition])
->>>>>>> 6182e124
         self.randomness = builder.randomness.get_stream('{}_initial_states'.format(self.condition))
 
         return self.states

--- conflicted
+++ resolved
@@ -211,9 +211,9 @@
         if isinstance(disability_weight_data, pd.DataFrame):
             self._disability_weight = builder.lookup(float(disability_weight_data.value))
         elif disability_weight_data is not None:
-            self._disability_weight = disability_weight_data
+            self._disability_weight = builder.lookup(disability_weight_data)
         else:
-            self._disability_weight = lambda index: pd.Series(np.zeros(len(index), dtype=float), index=index)
+            self._disability_weight = builder.lookup(0)
         builder.value.register_value_modifier('disability_weight', modifier=self.disability_weight)
 
         if isinstance(self._dwell_time, pd.DataFrame) or self._dwell_time.days > 0:
@@ -338,11 +338,7 @@
         """
         get_excess_mortality_func = self._get_data_functions.get('excess_mortality', lambda cause, builder: builder.data.load(f"cause.{cause.name}.excess_mortality"))
 
-<<<<<<< HEAD
         self.excess_mortality_data = get_excess_mortality_func(self.cause, builder)
-=======
-        self.excess_mortality_data = get_excess_mortality_func(self.cause, builder.configuration)
->>>>>>> 62661622
         excess_mortality_source = builder.lookup(self.excess_mortality_data)
         self._mortality = builder.value.register_rate_producer(f'{self.state_id}.excess_mortality',
                                                                source=excess_mortality_source)

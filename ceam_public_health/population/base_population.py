import pandas as pd

from .data_transformations import add_proportions, generate_ceam_population, assign_subregions

from vivarium import config
from vivarium.framework.event import listens_for
from vivarium.framework.population import uses_columns
<<<<<<< HEAD
from ceam_inputs import get_populations
=======
from ceam_inputs import get_populations, get_subregions
from .data_transformations import assign_demographic_proportions, rescale_binned_proportions, smooth_ages
>>>>>>> b037f8f5


class BasePopulation:
    """Component for producing and aging simulants based on demographic data.

    Attributes
    ----------
    randomness : vivarium.framework.randomness.RandomnessStream
    """

    def __init__(self):
        main_location = config.simulation_parameters.location_id
        use_subregions = ('use_subregions' in config.simulation_parameters
                          and config.simulation_parameters.use_subregions)
        self._population_data = _build_population_data_table(main_location, use_subregions)

    def setup(self, builder):
<<<<<<< HEAD
        self._population_data = add_proportions(
            get_populations(location_id=config.simulation_parameters.location_id))
=======
        """
        Parameters
        ----------
        builder : vivarium.framework.engine.Builder
        """
>>>>>>> b037f8f5
        self.randomness = builder.randomness('population_generation')

    # TODO: Move most of this docstring to an rst file.
    @listens_for('initialize_simulants', priority=0)
    @uses_columns(['age', 'sex', 'alive', 'location', 'entrance_time', 'exit_time'])
    def generate_base_population(self, event):
        """Creates a population with fundamental demographic and simulation properties.

        When the simulation framework creates new simulants (essentially producing a new
        set of simulant ids) and this component is being used, the newly created simulants
        arrive here first and are assigned the demographic qualities 'age', 'sex', and 'location'
        in a way that is consistent with the demographic distributions represented by the
        population-level data.  Additionally, the simulants are assigned the simulation properties
        'alive', 'entrance_time', and 'exit_time'.

        The 'alive' parameter is categorical with categories {'alive', 'dead', and 'untracked'}.
        In general, most simulation components (except for those computing summary statistics)
        ignore simulants if they are not in the 'alive' category. The 'entrance_time' and
        'exit_time' categories simply mark when the simulant enters or leaves the simulation,
        respectively.  Here we are agnostic to the methods of entrance and exit (e.g birth,
        migration, death, etc.) as these characteristics can be inferred from this column and
        other information about the simulant and the simulation parameters.

        Parameters
        ----------
        event : vivarium.framework.population.PopulationEvent
        """
        age_params = {'initial_age': event.user_data.get('initial_age', None),
                      'pop_age_start': config.simulation_parameters.pop_age_start,
                      'pop_age_end': config.simulation_parameters.pop_age_start}
        sub_pop_data = self._population_data[self._population_data.year == event.time.year]
        event.population_view.update(generate_ceam_population(simulant_ids=event.index,
                                                              creation_time=event.time,
                                                              age_params=age_params,
                                                              population_data=sub_pop_data,
                                                              randomness_stream=self.randomness))

    @listens_for('time_step')
    @uses_columns(['age'], "alive == 'alive'")
    def age_simulants(self, event):
        """Ages simulants each time step.

<<<<<<< HEAD
    @listens_for('initialize_simulants', priority=1)
    @uses_columns(['location'])
    def assign_location(self, event):
        main_location = config.simulation_parameters.location_id
        if 'use_subregions' in config.simulation_parameters and config.simulation_parameters.use_subregions:
            event.population_view.update(assign_subregions(index=event.index, location=main_location,
                                                           year=event.time.year, randomness=self.randomness))
        else:
            event.population_view.update(pd.Series(main_location, index=event.index))


@listens_for('initialize_simulants')
@uses_columns(['adherence_category'])
def adherence(event):
    population_size = len(event.index)
    # use a dirichlet distribution with means matching Marcia's
    # paper and sum chosen to provide standard deviation on first
    # term also matching paper
    draw_number = config.run_configuration.draw_number
    r = np.random.RandomState(1234567+draw_number)
    alpha = np.array([0.6, 0.25, 0.15]) * 100
    p = r.dirichlet(alpha)
    # then use these probabilities to generate adherence
    # categories for all simulants
    event.population_view.update(pd.Series(r.choice(['adherent', 'semi-adherent', 'non-adherent'],
                                                    p=p, size=population_size), dtype='category'))
=======
        Parameters
        ----------
        event : vivarium.framework.population.PopulationEvent
        """
        time_step = config.simulation_parameters.time_step
        event.population['age'] += time_step / 365.0
        event.population_view.update(event.population)


@listens_for('time_step', priority=9)
@uses_columns(['alive', 'age', 'exit_time'], "alive == 'alive'")
def age_out_simulants(event):
    """Component that allows simulants to move to the untracked status if they're above a certain age.

    Parameters
    ----------
    event : vivarium.framework.population.PopulationEvent
    """
    if 'maximum_age' not in config.simulation_parameters:
        raise ValueError('Must specify a maximum age in the config in order to use this component.')
    max_age = float(config.simulation_parameters.maximum_age)
    time_step = float(config.simulation_parameters.time_step)/365
    pop = event.population[event.population['age'] + time_step >= max_age].copy()
    # TODO : Figure out why `pop['alive'] = 'untracked'` changes the column type from categorical to object.
    pop['alive'] = pd.Series('untracked', index=pop.index).astype(
        'category', categories=['alive', 'dead', 'untracked'], ordered=False)
    pop['exit_time'] = pd.Timestamp(event.time)
    event.population_view.update(pop)


def generate_ceam_population(simulant_ids, creation_time, age_params, population_data, randomness_stream):
    """Produces a randomly generated set of simulants sampled from the provided `population_data`.

    Parameters
    ----------
    simulant_ids : iterable of ints
        Values to serve as the index in the newly generated simulant DataFrame.
    creation_time : datetime.datetime
        The simulation time when the simulants are created.
    age_params : dict
        Dictionary with keys
            initial_age : Fixed age to generate all simulants with (useful for, e.g., fertility)
            pop_age_start : Start of an age range
            pop_age_end : End of an age range
        The latter two keys can have values specified to generate simulants over an age range.
    population_data : pandas.DataFrame
        Table with columns 'age', 'age_group_start', 'age_group_end', 'sex', 'year',
        'location_id', 'pop_scaled', 'P(sex, location_id, age| year)', 'P(sex, location_id | age, year)'
    randomness_stream : vivarium.framework.randomness.RandomnessStream
        Source of random number generation within the vivarium common random number framework.

    Returns
    -------
    simulants : pandas.DataFrame
        Table with columns
            'entrance_time' : The `pandas.Timestamp` describing when the simulant entered
                the simulation. Set to `creation_time` for all simulants.
            'exit_time' : The `pandas.Timestamp` describing when the simulant exited
                the simulation. Set initially to `pandas.NaT`.
            'alive' : One of 'alive', 'dead', or 'untracked' indicating how the simulation
                interacts with the simulant.
            'age' : The age of the simulant at the current time step.
            'location' : The GBD location_id indicating where the simulant resides.
            'sex' : Either 'Male' or 'Female'.  The sex of the simulant.
    """
    simulants = pd.DataFrame({'entrance_time': pd.Series(pd.Timestamp(creation_time), index=simulant_ids),
                              'exit_time': pd.Series(pd.NaT, index=simulant_ids),
                              'alive': pd.Series('alive', index=simulant_ids).astype(
                                  'category', categories=['alive', 'dead', 'untracked'], ordered=False)},
                             index=simulant_ids)

    if age_params['initial_age'] is not None:
        return _assign_demography_with_initial_age(simulants, population_data, float(age_params['initial_age']),
                                                   randomness_stream)
    else:  # age_params['pop_age_start'] is not None and age_params['pop_age_end'] is not None
        return _assign_demography_with_age_bounds(simulants, population_data, float(age_params['pop_age_start']),
                                                  float(age_params['pop_age_end']), randomness_stream)


def _assign_demography_with_initial_age(simulants, pop_data, initial_age, randomness_stream):
    """Assigns age, sex, and location information to the provided simulants given a fixed age.

    Parameters
    ----------
    simulants : pandas.DataFrame
        Table that represents the new cohort of agents being added to the simulation.
    pop_data : pandas.DataFrame
        Table with columns 'age', 'age_group_start', 'age_group_end', 'sex', 'year',
        'location_id', 'pop_scaled', 'P(sex, location_id, age| year)', 'P(sex, location_id | age, year)'
    initial_age : float
        The age to assign the new simulants.
    randomness_stream : vivarium.framework.randomness.RandomnessStream
        Source of random number generation within the vivarium common random number framework.

    Returns
    -------
    pandas.DataFrame
        Table with same columns as `simulants` and with the additional columns 'age', 'sex',  and 'location'.
    """
    pop_data = pop_data[(pop_data.age_group_start <= initial_age) & (pop_data.age_group_end >= initial_age)]
>>>>>>> b037f8f5

    if pop_data.empty:
        raise ValueError('The age {} is not represented by the population data structure'.format(initial_age))

    # Assign a demographically accurate location and sex distribution.
    choices = pop_data.set_index(['sex', 'location_id'])['P(sex, location_id | age, year)'].reset_index()
    decisions = randomness_stream.choice(simulants.index,
                                         choices=choices.index,
                                         p=choices['P(sex, location_id | age, year)'])

    simulants['age'] = initial_age
    simulants['sex'] = choices.loc[decisions, 'sex'].values
    simulants['location'] = choices.loc[decisions, 'location_id'].values

    return simulants


def _assign_demography_with_age_bounds(simulants, pop_data, age_start, age_end, randomness_stream):
    """Assigns age, sex, and location information to the provided simulants given a range of ages.

    Parameters
    ----------
    simulants : pandas.DataFrame
        Table that represents the new cohort of agents being added to the simulation.
    pop_data : pandas.DataFrame
        Table with columns 'age', 'age_group_start', 'age_group_end', 'sex', 'year',
        'location_id', 'pop_scaled', 'P(sex, location_id, age| year)', 'P(sex, location_id | age, year)'
    age_start, age_end : float
        The start and end of the age range of interest, respectively.
    randomness_stream : vivarium.framework.randomness.RandomnessStream
        Source of random number generation within the vivarium common random number framework.

    Returns
    -------
    pandas.DataFrame
        Table with same columns as `simulants` and with the additional columns 'age', 'sex',  and 'location'.
    """
    pop_data = rescale_binned_proportions(pop_data, age_start, age_end)

    if pop_data.empty:
        raise ValueError(
            'The age range ({}, {}) is not represented by the population data structure'.format(age_start, age_end))

    # Assign a demographically accurate age, location, and sex distribution.
    choices = pop_data.set_index(['age', 'sex', 'location_id'])['P(sex, location_id, age| year)'].reset_index()
    decisions = randomness_stream.choice(simulants.index,
                                         choices=choices.index,
                                         p=choices['P(sex, location_id, age| year)'])
    simulants['age'] = choices.loc[decisions, 'age'].values
    simulants['sex'] = choices.loc[decisions, 'sex'].values
    simulants['location'] = choices.loc[decisions, 'location_id'].values
    return smooth_ages(simulants, pop_data, randomness_stream)


def _build_population_data_table(main_location, use_subregions):
    """Constructs a population data table for use as a population distribution over demographic characteristics.

    Parameters
    ----------
    main_location : int
        The GBD location_id associated with the region being modeled.
    use_subregions : bool
        Whether the GBD subregion demography should be used in place of the main_location demography.

    Returns
    -------
    pandas.DataFrame
        Table with columns
            'age' : Midpoint of the age group,
            'age_group_start' : Lower bound of the age group,
            'age_group_end' : Upper bound of the age group,
            'sex' : 'Male' or 'Female',
            'location_id' : GBD location id,
            'year' : Year,
            'pop_scaled' : Total population estimate,
            'P(sex, location_id | age, year)' : Conditional probability of sex and location_id given age and year,
            'P(sex, location_id, age | year)' : Conditional probability of sex, location_id, and age given year,
            'P(age | year, sex, location_id)' : Conditional probability of age given year, sex, and location_id.
    """
    return assign_demographic_proportions(_get_population_data(main_location, use_subregions))


def _get_population_data(main_location, use_subregions):
    """Grabs all relevant population data from the GBD and returns it as a pandas DataFrame.

    Parameters
    ----------
    main_location : int
        The GBD location_id associated with the region being modeled.
    use_subregions : bool
        Whether the GBD subregion demography should be used in place of the main_location demography.

    Returns
    -------
    pandas.DataFrame
        Table with columns
            'age' : Midpoint of the age group,
            'age_group_start' : Lower bound of the age group,
            'age_group_end' : Upper bound of the age group,
            'sex' : 'Male' or 'Female',
            'location_id' : GBD location id,
            'year' : Year,
            'pop_scaled' : Total population estimate
    """
    locations = [main_location]
    if use_subregions:
        sub_regions = get_subregions(main_location)
        locations = sub_regions if sub_regions else locations
    return pd.concat([get_populations(location_id=location) for location in locations], ignore_index=True)<|MERGE_RESOLUTION|>--- conflicted
+++ resolved
@@ -1,16 +1,10 @@
 import pandas as pd
-
-from .data_transformations import add_proportions, generate_ceam_population, assign_subregions
 
 from vivarium import config
 from vivarium.framework.event import listens_for
 from vivarium.framework.population import uses_columns
-<<<<<<< HEAD
-from ceam_inputs import get_populations
-=======
 from ceam_inputs import get_populations, get_subregions
 from .data_transformations import assign_demographic_proportions, rescale_binned_proportions, smooth_ages
->>>>>>> b037f8f5
 
 
 class BasePopulation:
@@ -28,16 +22,11 @@
         self._population_data = _build_population_data_table(main_location, use_subregions)
 
     def setup(self, builder):
-<<<<<<< HEAD
-        self._population_data = add_proportions(
-            get_populations(location_id=config.simulation_parameters.location_id))
-=======
         """
         Parameters
         ----------
         builder : vivarium.framework.engine.Builder
         """
->>>>>>> b037f8f5
         self.randomness = builder.randomness('population_generation')
 
     # TODO: Move most of this docstring to an rst file.
@@ -80,34 +69,6 @@
     def age_simulants(self, event):
         """Ages simulants each time step.
 
-<<<<<<< HEAD
-    @listens_for('initialize_simulants', priority=1)
-    @uses_columns(['location'])
-    def assign_location(self, event):
-        main_location = config.simulation_parameters.location_id
-        if 'use_subregions' in config.simulation_parameters and config.simulation_parameters.use_subregions:
-            event.population_view.update(assign_subregions(index=event.index, location=main_location,
-                                                           year=event.time.year, randomness=self.randomness))
-        else:
-            event.population_view.update(pd.Series(main_location, index=event.index))
-
-
-@listens_for('initialize_simulants')
-@uses_columns(['adherence_category'])
-def adherence(event):
-    population_size = len(event.index)
-    # use a dirichlet distribution with means matching Marcia's
-    # paper and sum chosen to provide standard deviation on first
-    # term also matching paper
-    draw_number = config.run_configuration.draw_number
-    r = np.random.RandomState(1234567+draw_number)
-    alpha = np.array([0.6, 0.25, 0.15]) * 100
-    p = r.dirichlet(alpha)
-    # then use these probabilities to generate adherence
-    # categories for all simulants
-    event.population_view.update(pd.Series(r.choice(['adherent', 'semi-adherent', 'non-adherent'],
-                                                    p=p, size=population_size), dtype='category'))
-=======
         Parameters
         ----------
         event : vivarium.framework.population.PopulationEvent
@@ -208,7 +169,6 @@
         Table with same columns as `simulants` and with the additional columns 'age', 'sex',  and 'location'.
     """
     pop_data = pop_data[(pop_data.age_group_start <= initial_age) & (pop_data.age_group_end >= initial_age)]
->>>>>>> b037f8f5
 
     if pop_data.empty:
         raise ValueError('The age {} is not represented by the population data structure'.format(initial_age))

from datetime import datetime
import os.path
import json

import pandas as pd
from tables.nodes import filenode

from vivarium.framework.time import _get_time_stamp

import logging
_log = logging.getLogger(__name__)

class ArtifactManager:
    def setup(self, builder):
        end_time = _get_time_stamp(builder.configuration.time.end)
        start_time = _get_time_stamp(builder.configuration.time.start)
        draw = builder.configuration.run_configuration.input_draw_number
        location = builder.configuration.input_data.location

        #NOTE: The artifact_path may be an absolute path or it may be relative to the location of the
        # config file.
        path_config = builder.configuration.input_data.metadata('artifact_path')[0]
<<<<<<< HEAD
        artifact_path = os.path.normpath(os.path.join(os.path.dirname(path_config['source']), path_config['value']))


        self.artifact = Artifact(artifact_path, start_time, end_time, draw, location)

        self.artifact.open()
        builder.event.register_listener('post_setup', lambda _: self.artifact.close())

=======
        if path_config['source'] is not None:
            path = os.path.join(os.path.dirname(path_config['source']), path_config['value'])
        else:
            path = path_config['value']
        self.artifact_path = os.path.normpath(path)
>>>>>>> 7beabc7d

    def load(self, entity_path, keep_age_group_edges=False, **column_filters):
        return self.artifact.load(entity_path, keep_age_group_edges, **column_filters)


class Artifact:
    def __init__(self, path, start_time, end_time, draw, location):
        self.artifact_path = path
        self.start_time = start_time
        self.end_time = end_time
        self.draw = draw
        self.location = location

        self._cache = {}

        self._loading_start_time = datetime.now()

    def load(self, entity_path, keep_age_group_edges=False, **column_filters):
        _log.debug(f"loading {entity_path}")
        cache_key = (entity_path, tuple(sorted(column_filters.items())))
        if cache_key in self._cache:
            _log.debug("    from cache")
            return self._cache[cache_key]
        else:
            group = '/'+entity_path.replace('.','/')
            try:
                node_type = self._hdf._handle.get_node_attr(group, "NODE_TYPE")
                if node_type == "file":
                    # This should be a json encoded document rather than a pandas dataframe
                    fnode = filenode.open_node(self._hdf._handle.get_node(group), 'r')
                    document = json.load(fnode)
                    fnode.close()
                    self._cache[cache_key] = document
                    return document
            except AttributeError:
                # This isn't a json node so move on
                pass
            #TODO: Is there a better way to get the columns without loading  much data?
            try:
                columns = self._hdf.select(group, stop=1).columns
            except KeyError:
                return None
            terms = []
            default_filters = {
                'draw': self.draw,
            }
            default_filters.update(column_filters)
            column_filters = default_filters
            for column, condition in column_filters.items():
                if column in columns:
                    if not isinstance(condition, (list, tuple)):
                        condition = [condition]
                    for c in condition:
                        terms.append(f"{column} = {c}")
            columns_to_remove = set(column_filters.keys())
            if "location" not in column_filters and "location" in columns:
                #TODO I think this is a sign I should be handling queries differently
                terms.append(f"location == {self.location} | location == 'Global'")
                columns_to_remove.add("location")
            data = pd.read_hdf(self._hdf, group, where=terms if terms else None)
            if not keep_age_group_edges:
                # TODO: Should probably be using these age group bins rather than the midpoints but for now we use mids
                columns_to_remove = columns_to_remove | {"age_group_start", "age_group_end"}
            columns_to_remove = columns_to_remove.intersection(columns)

            data = data.drop(columns=columns_to_remove)
            self._cache[(entity_path, None)] = data
        self._cache[cache_key] = data
        return data

    def open(self):
        self._hdf = pd.HDFStore(self.artifact_path, mode='r')

    def close(self):
        self._hdf.close()
        self._cache = {}
        _log.debug(f"Data loading took at most {datetime.now() - self._loading_start_time} seconds")<|MERGE_RESOLUTION|>--- conflicted
+++ resolved
@@ -20,22 +20,16 @@
         #NOTE: The artifact_path may be an absolute path or it may be relative to the location of the
         # config file.
         path_config = builder.configuration.input_data.metadata('artifact_path')[0]
-<<<<<<< HEAD
-        artifact_path = os.path.normpath(os.path.join(os.path.dirname(path_config['source']), path_config['value']))
+        if path_config['source'] is not None:
+            artifact_path = os.path.join(os.path.dirname(path_config['source']), path_config['value'])
+        else:
+            artifact_path = path_config['value']
 
 
         self.artifact = Artifact(artifact_path, start_time, end_time, draw, location)
 
         self.artifact.open()
         builder.event.register_listener('post_setup', lambda _: self.artifact.close())
-
-=======
-        if path_config['source'] is not None:
-            path = os.path.join(os.path.dirname(path_config['source']), path_config['value'])
-        else:
-            path = path_config['value']
-        self.artifact_path = os.path.normpath(path)
->>>>>>> 7beabc7d
 
     def load(self, entity_path, keep_age_group_edges=False, **column_filters):
         return self.artifact.load(entity_path, keep_age_group_edges, **column_filters)

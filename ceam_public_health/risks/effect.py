--- conflicted
+++ resolved
@@ -89,13 +89,10 @@
 
         builder.value.register_value_modifier(f'{self.cause_name}.incidence_rate', modifier=self.incidence_rates)
         builder.value.register_value_modifier(f'{self.cause_name}.paf', modifier=self.paf_mf_adjustment)
-<<<<<<< HEAD
-=======
         self.population_view = builder.population.get_view([self.risk.name + '_exposure'])
         is_continuous = self.risk.distribution in ['lognormal', 'ensemble', 'normal']
         self.exposure_effect = (continuous_exposure_effect(self.risk, self.population_view) if is_continuous
                                 else categorical_exposure_effect(self.risk, self.population_view))
->>>>>>> 6182e124
 
 
     def paf_mf_adjustment(self, index):

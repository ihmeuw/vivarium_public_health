from datetime import timedelta

import pandas as pd
import numpy as np

from ceam_inputs import generate_ceam_population, assign_subregions, get_cause_deleted_mortality_rate
from ceam_inputs.auxiliary_files import open_auxiliary_file

from ceam.framework.event import listens_for
from ceam.framework.values import produces_value, modifies_value, list_combiner
from ceam.framework.population import uses_columns
from ceam.framework.util import rate_to_probability
from ceam import config

from ceam_public_health.components.util import make_cols_demographically_specific

susceptible_person_time_cols = make_cols_demographically_specific("susceptible_person_time", 2, 5)
diarrhea_event_count_cols = make_cols_demographically_specific("diarrhea_event_count", 2, 5)

@listens_for('initialize_simulants', priority=0)
@uses_columns(['age', 'fractional_age', 'sex', 'alive', 'location'])
def generate_base_population(event):
    population_size = len(event.index)

    # TODO: FIGURE OUT HOW TO SET INITIAL AGE OUTSIDE OF MANUALLY SETTING BELOW
    initial_age = event.user_data.get('initial_age', None)

    population = generate_ceam_population(time=event.time, number_of_simulants=population_size, initial_age=initial_age)
<<<<<<< HEAD
    population['age'] = population.age.astype(int)
=======
    population['age'] = population.age.astype(float)
>>>>>>> 0d0aff61
    population.index = event.index
    population['fractional_age'] = population.age.astype(float)

    event.population_view.update(population)


@listens_for('initialize_simulants', priority=1)
@uses_columns(['location'])
def assign_location(event):
    main_location = config.simulation_parameters.location_id
    event.population_view.update(assign_subregions(event.index, main_location, event.time.year))

@listens_for('initialize_simulants')
@uses_columns(['adherence_category'])
def adherence(event):
    population_size = len(event.index)
    # use a dirichlet distribution with means matching Marcia's
    # paper and sum chosen to provide standard deviation on first
    # term also matching paper
    draw_number = config.run_configuration.draw_number
    r = np.random.RandomState(1234567+draw_number)
    alpha = np.array([0.6, 0.25, 0.15]) * 100
    p = r.dirichlet(alpha)
    # then use these probabilities to generate adherence
    # categories for all simulants
    event.population_view.update(pd.Series(r.choice(['adherent', 'semi-adherent', 'non-adherent'], p=p, size=population_size), dtype='category'))

@listens_for('time_step')
@uses_columns(['age', 'fractional_age'], 'alive')
def age_simulants(event):
    time_step = config.simulation_parameters.time_step
    event.population['fractional_age'] += time_step/365.0
    event.population['age'] = event.population.fractional_age.astype(float)
    event.population_view.update(event.population)


class Mortality:
    def setup(self, builder):
        self._mortality_rate_builder = lambda: builder.lookup(self.load_all_cause_mortality())
        self.mortality_rate = builder.rate('mortality_rate')
        self.death_emitter = builder.emitter('deaths')
        with open_auxiliary_file('Life Table') as f:
            self.life_table = builder.lookup(pd.read_csv(f), key_columns=(), parameter_columns=('age',))
        self.random = builder.randomness('mortality_handler')
        self.csmr_data = builder.value('csmr_data', list_combiner)
        self.csmr_data.source = list
        self.clock = builder.clock()

    @listens_for('post_setup')
    def post_step(self, event):
        # This is being loaded after the main setup phase because it needs to happen after all disease models
        # have completed their setup phase which isn't guaranteed (or even likely) during this component's
        # normal setup.
        self.mortality_rate_lookup = self._mortality_rate_builder()

    def load_all_cause_mortality(self):
        return get_cause_deleted_mortality_rate(self.csmr_data())

    @listens_for('initialize_simulants')
    @uses_columns(['death_day', 'cause_of_death'])
    def death_day_column(self, event):
        event.population_view.update(pd.Series(pd.NaT, name='death_day', index=event.index))
        event.population_view.update(pd.Series('not_dead', name='cause_of_death', index=event.index))

    # FIXME: Set the time of death to be the midpoint between the current and next time step. this is important for the mortality rate calculations 
    @listens_for('time_step', priority=0)
    @uses_columns(['alive', 'death_day', 'cause_of_death'], 'alive')
    def mortality_handler(self, event):
        rate_df = self.mortality_rate(event.index)

        # make sure to turn the rates into probabilities, do a cumulative sum to make sure that people can only die from one cause
        # first convert to probabilities
        prob_df = rate_to_probability(rate_df)

        # determine if simulant has died, assign cause of death
        prob_df['no_death'] = 1-prob_df.sum(axis=1)

        prob_df['cause_of_death'] = self.random.choice(prob_df.index, prob_df.columns, prob_df)

        dead_pop = prob_df.query('cause_of_death != "no_death"').copy()
        sub = dead_pop.query('cause_of_death != "death_due_to_other_causes"')

        dead_pop['alive'] = False

        self.death_emitter(event.split(dead_pop.index))

        dead_pop['death_day'] = event.time

        event.population_view.update(dead_pop[['alive', 'death_day', 'cause_of_death']])

    @produces_value('mortality_rate')
    def mortality_rate_source(self, population):
        return pd.DataFrame({'death_due_to_other_causes': self.mortality_rate_lookup(population)})

    @modifies_value('metrics')
    @uses_columns(['alive', 'age', 'cause_of_death'])
    def metrics(self, index, metrics, population_view):
        population = population_view.get(index)
        the_dead = population.query('not alive')
        metrics['deaths'] = len(the_dead)
        metrics['years_of_life_lost'] = self.life_table(the_dead.index).sum()
        metrics['total_population'] = len(population)
        metrics['total_population__living'] = len(population) - len(the_dead)
        metrics['total_population__dead'] = len(the_dead)
        for (condition, count) in pd.value_counts(the_dead.cause_of_death).to_dict().items():
            metrics['{}'.format(condition)] = count

        return metrics

    @modifies_value('epidemiological_span_measures')
    @uses_columns(['age', 'death_day', 'cause_of_death', 'alive', 'sex'])
    def calculate_mortality_measure(self, index, age_groups, sexes, all_locations, duration, cube, population_view):
        root_location = config.simulation_parameters.location_id
        pop = population_view.get(index)

        if all_locations:
            locations = set(pop.location) | {-1}
        else:
            locations = {-1}

        now = self.clock()
        window_start = now - duration

        causes_of_death = set(pop.cause_of_death.unique()) - {'not_dead'}

        for low, high in age_groups:
            for sex in sexes:
                for location in locations:
                    sub_pop = pop.query('age > @low and age <= @high and sex == @sex and (alive or death_day > @window_start)')
                    if location >= 0:
                        sub_pop = sub_pop.query('location == @location')

                    if not sub_pop.empty:
                        birthday = sub_pop.death_day.fillna(now) - pd.to_timedelta(sub_pop.age, 'Y')
                        time_before_birth = np.maximum(np.timedelta64(0), birthday - window_start).dt.total_seconds().sum()
                        time_after_death = np.minimum(np.maximum(np.timedelta64(0), now - sub_pop.death_day.dropna()), np.timedelta64(duration)).dt.total_seconds().sum()
                        time_in_sim = duration.total_seconds() * len(pop) - (time_before_birth + time_after_death)
                        time_in_sim = time_in_sim/(timedelta(days=364).total_seconds())
                        for cause in causes_of_death:
                            deaths_in_period = (sub_pop.cause_of_death == cause).sum()

                            cube = cube.append(pd.DataFrame({'measure': 'mortality', 'age_low': low, 'age_high': high, 'sex': sex, 'location': location if location >= 0 else root_location, 'cause': cause, 'value': deaths_in_period/time_in_sim, 'sample_size': len(sub_pop)}, index=[0]).set_index(['measure', 'age_low', 'age_high', 'sex', 'location', 'cause']))
                        deaths_in_period = len(sub_pop.query('not alive'))
                        cube = cube.append(pd.DataFrame({'measure': 'mortality', 'age_low': low, 'age_high': high, 'sex': sex, 'location': location if location >= 0 else root_location, 'cause': 'all', 'value': deaths_in_period/time_in_sim, 'sample_size': len(sub_pop)}, index=[0]).set_index(['measure', 'age_low', 'age_high', 'sex', 'location', 'cause']))
        return cube

    @modifies_value('epidemiological_span_measures')
    @uses_columns(['death_day', 'sex', 'age', 'location'], 'not alive')
    def deaths(self, index, age_groups, sexes, all_locations, duration, cube, population_view):
        root_location = config.simulation_parameters.location_id
        pop = population_view.get(index)

        if all_locations:
            locations = set(pop.location) | {-1}
        else:
            locations = {-1}

        now = self.clock()
        window_start = now - duration
        for low, high in age_groups:
            for sex in sexes:
                for location in locations:
                    sub_pop = pop.query('age > @low and age <= @high and sex == @sex')
                    sample_size = len(sub_pop)
                    sub_pop = sub_pop.query('death_day > @window_start and death_day <= @now')
                    if location >= 0:
                        sub_pop = sub_pop.query('location == @location')

                    cube = cube.append(pd.DataFrame({'measure': 'deaths', 'age_low': low, 'age_high': high, 'sex': sex, 'location': location if location >= 0 else root_location, 'cause': 'all', 'value': len(sub_pop), 'sample_size': sample_size}, index=[0]).set_index(['measure', 'age_low', 'age_high', 'sex', 'location', 'cause']))
        return cube

    # TODO: Would be nice to use age_group_name instead of age_group_high and age_group_low. Using age_group_name is more specific, will make the graphs cleaner, and is more interpretable for the under 1 (neonatal) age groups.
    # FIXME: Should move the epi measures code to its own class, probably its own script
    @modifies_value('epidemiological_span_measures')
    @uses_columns(['age', 'death_day', 'cause_of_death', 'alive', 'sex'] + susceptible_person_time_cols + diarrhea_event_count_cols)
    def calculate_incidence_measure(self, index, age_groups, sexes, all_locations, duration, cube, population_view):
        root_location = config.getint('simulation_parameters', 'location_id')
        pop = population_view.get(index)

        if all_locations:
            locations = set(pop.location) | {-1}
        else:
            locations = {-1}

        now = self.clock()
        window_start = now - duration
        current_year = window_start.year


        # FIXME: Don't want to have age_groups[0:3] hard-coded in. Need to make a component that calculates susceptible person time for all age groups so that this can be avoided 
        for low, high in age_groups[0:4]:
            for sex in sexes:
                for location in locations:
                    sub_pop = pop.query('age > @low and age <= @high and sex == @sex')
                    low_str = str(np.round(low, 2))
                    high_str = str(np.round(high, 2))
                    if location >= 0:
                        sub_pop = sub_pop.query('location == @location')

                    # TODO: Make this more flexible. Don't want to have diarrhea hard-coded in here. Want the susceptibility column and disease column to be variables that get passed into the class.
                    # TODO: Need to figure out best place for this 
                    if not sub_pop.empty:
                        susceptible_person_time = pop["susceptible_person_time_{l}_to_{h}_in_year_{y}_among_{s}s".format(l=low_str, h=high_str, y=current_year, s=sex)].sum()
                        num_diarrhea_cases = pop['diarrhea_event_count_{l}_to_{h}_in_year_{y}_among_{s}s'.format(l=low_str, h=high_str, y=current_year, s=sex)].sum()
                        if susceptible_person_time != 0:
                            cube = cube.append(pd.DataFrame({'measure': 'incidence', 'age_low': low, 'age_high': high, 'sex': sex, 'location': location if location >= 0 else root_location, 'cause': 'diarrhea', 'value': num_diarrhea_cases/susceptible_person_time, 'sample_size': len(sub_pop)}, index=[0]).set_index(['measure', 'age_low', 'age_high', 'sex', 'location', 'cause']))
        return cube<|MERGE_RESOLUTION|>--- conflicted
+++ resolved
@@ -26,11 +26,8 @@
     initial_age = event.user_data.get('initial_age', None)
 
     population = generate_ceam_population(time=event.time, number_of_simulants=population_size, initial_age=initial_age)
-<<<<<<< HEAD
-    population['age'] = population.age.astype(int)
-=======
     population['age'] = population.age.astype(float)
->>>>>>> 0d0aff61
+
     population.index = event.index
     population['fractional_age'] = population.age.astype(float)
 

import os.path

import pandas as pd
import numpy as np

from ceam_inputs import generate_ceam_population
<<<<<<< HEAD
from ceam_inputs import get_all_cause_mortality_rate
=======
from ceam_inputs import get_cause_deleted_mortality_rate
from ceam_inputs.gbd_ms_functions import assign_subregions
>>>>>>> a9b968f8

from ceam.framework.event import listens_for
from ceam.framework.values import produces_value, modifies_value
from ceam.framework.population import uses_columns

from ceam import config

@listens_for('initialize_simulants', priority=0)
@uses_columns(['age', 'fractional_age', 'sex', 'alive'])
def generate_base_population(event):
    year_start = event.time.year
    population_size = len(event.index)

    # TODO: FIGURE OUT HOW TO SET INITIAL AGE OUTSIDE OF MANUALLY SETTING BELOW
    initial_age = event.user_data.get('initial_age', None)

    # TODO: Make sure line below doesn't mess up the fertility.py code, which doesn't need to pass in a year start
    year_start = event.user_data.get('year_start', None)

    population = generate_ceam_population(year_start=year_start, number_of_simulants=population_size, initial_age=initial_age)
    population.index = event.index

    event.population_view.update(population)


@listens_for('initialize_simulants', priority=1)
@uses_columns(['location'])
def assign_location(event):
    main_location = config.getint('simulation_parameters', 'location_id')
    event.population_view.update(assign_subregions(event.index, main_location, event.time.year))

@listens_for('initialize_simulants')
@uses_columns(['adherence_category'])
def adherence(event):
    population_size = len(event.index)
    # use a dirichlet distribution with means matching Marcia's
    # paper and sum chosen to provide standard deviation on first
    # term also matching paper
    draw_number = config.getint('run_configuration', 'draw_number')
    r = np.random.RandomState(1234567+draw_number)
    alpha = np.array([0.6, 0.25, 0.15]) * 100
    p = r.dirichlet(alpha)
    # then use these probabilities to generate adherence
    # categories for all simulants
    event.population_view.update(pd.Series(r.choice(['adherent', 'semi-adherent', 'non-adherent'], p=p, size=population_size), dtype='category'))

@listens_for('time_step')
@uses_columns(['age'], 'alive')
def age_simulants(event):
    time_step = config.getfloat('simulation_parameters', 'time_step')
    event.population['age'] += time_step/365.0
    event.population_view.update(event.population)


def get_cause_deleted_mortality_rate(all_cause_mortality, cause_specific_mortality_rates):
    if cause_specific_mortality_rates:
        all_cause_mortality = all_cause_mortality.set_index(['age', 'sex', 'year'])
        cause_specific_mortality_rates = sum([df.set_index(['age', 'sex', 'year']) for df in cause_specific_mortality_rates])

        cause_deleted = (all_cause_mortality - cause_specific_mortality_rates)
        assert np.all(cause_deleted > 0), "something went wrong with the get_cause_deleted_mortality_rate calculation. all-cause mortality can't be <= 0"

        return cause_deleted.reset_index()
    else:
        return all_cause_mortality


class Mortality:
    def __init__(self, all_cause_mortality=None):
        if all_cause_mortality is None:
            self.all_cause_mortality = get_all_cause_mortality_rate()
        else:
            self.all_cause_mortality = all_cause_mortality

    def setup(self, builder):
        self._mortality_rate_builder = lambda: builder.lookup(self.load_all_cause_mortality())
        self.mortality_rate = builder.rate('mortality_rate')
        self.death_emitter = builder.emitter('deaths')
        j_drive = config.get('general', 'j_drive')
        self.life_table = builder.lookup(pd.read_csv(os.path.join(j_drive, 'WORK/10_gbd/01_dalynator/02_inputs/YLLs/usable/FINAL_min_pred_ex.csv')), key_columns=(), parameter_columns=('age',))
        self.random = builder.randomness('mortality_handler')
<<<<<<< HEAD
        self.mortality_data = builder.value('cause_specific_mortality_data')
=======
        self.csmr_data = builder.value('csmr_data')
>>>>>>> a9b968f8

    @listens_for('post_setup')
    def post_step(self, event):
        # This is being loaded after the main setup phase because it needs to happen after all disease models
        # have completed their setup phase which isn't guaranteed (or even likely) during this component's
        # normal setup.
        self.mortality_rate_lookup = self._mortality_rate_builder()

    def load_all_cause_mortality(self):
<<<<<<< HEAD
        return get_cause_deleted_mortality_rate(self.all_cause_mortality, self.mortality_data())
=======
        return get_cause_deleted_mortality_rate(self.csmr_data())
>>>>>>> a9b968f8

    @listens_for('initialize_simulants')
    @uses_columns(['death_day'])
    def death_day_column(self, event):
        event.population_view.update(pd.Series(pd.NaT, name='death_day', index=event.index))

    @listens_for('time_step', priority=0)
    @uses_columns(['alive', 'death_day'], 'alive')
    def mortality_handler(self, event):
        rate = self.mortality_rate(event.index)
        index = self.random.filter_for_rate(event.index, rate)

        self.death_emitter(event.split(index))

        pop = pd.DataFrame(False, index=index, columns=['alive'], dtype=bool)
        pop['death_day'] = event.time
        event.population_view.update(pop)

    @produces_value('mortality_rate')
    def mortality_rate_source(self, population):
        return self.mortality_rate_lookup(population)

    @modifies_value('metrics')
    @uses_columns(['alive', 'age'])
    def metrics(self, index, metrics, population_view):
        population = population_view.get(index)
        the_dead = population.query('not alive')
        metrics['deaths'] = len(the_dead)
        metrics['years_of_life_lost'] = self.life_table(the_dead.index).sum()
        metrics['total_population'] = len(population)
        metrics['total_population__living'] = len(population) - len(the_dead)
        metrics['total_population__dead'] = len(the_dead)
        return metrics

# End.<|MERGE_RESOLUTION|>--- conflicted
+++ resolved
@@ -4,12 +4,8 @@
 import numpy as np
 
 from ceam_inputs import generate_ceam_population
-<<<<<<< HEAD
-from ceam_inputs import get_all_cause_mortality_rate
-=======
 from ceam_inputs import get_cause_deleted_mortality_rate
 from ceam_inputs.gbd_ms_functions import assign_subregions
->>>>>>> a9b968f8
 
 from ceam.framework.event import listens_for
 from ceam.framework.values import produces_value, modifies_value
@@ -91,11 +87,7 @@
         j_drive = config.get('general', 'j_drive')
         self.life_table = builder.lookup(pd.read_csv(os.path.join(j_drive, 'WORK/10_gbd/01_dalynator/02_inputs/YLLs/usable/FINAL_min_pred_ex.csv')), key_columns=(), parameter_columns=('age',))
         self.random = builder.randomness('mortality_handler')
-<<<<<<< HEAD
-        self.mortality_data = builder.value('cause_specific_mortality_data')
-=======
         self.csmr_data = builder.value('csmr_data')
->>>>>>> a9b968f8
 
     @listens_for('post_setup')
     def post_step(self, event):
@@ -105,11 +97,7 @@
         self.mortality_rate_lookup = self._mortality_rate_builder()
 
     def load_all_cause_mortality(self):
-<<<<<<< HEAD
-        return get_cause_deleted_mortality_rate(self.all_cause_mortality, self.mortality_data())
-=======
         return get_cause_deleted_mortality_rate(self.csmr_data())
->>>>>>> a9b968f8
 
     @listens_for('initialize_simulants')
     @uses_columns(['death_day'])

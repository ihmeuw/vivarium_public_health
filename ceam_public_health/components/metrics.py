--- conflicted
+++ resolved
@@ -1,4 +1,4 @@
-# ~/ceam/ceam/modules/metrics.py
+# ~/ceam_public_health/componenets/metrics.py
 
 import os.path
 
@@ -21,11 +21,8 @@
     @listens_for('time_step__cleanup')
     def calculate_ylds(self, event):
         time_step = config.getfloat('simulation_parameters', 'time_step')
-<<<<<<< HEAD
-=======
         if self.years_lived_with_disability is None:
             self.years_lived_with_disability = pd.Series(0, index=event.index)
->>>>>>> c1fa73e3
         self.years_lived_with_disability += self.disability_weight(event.index)
 
     @modifies_value('metrics')

--- conflicted
+++ resolved
@@ -2,32 +2,8 @@
 from ceam.framework.randomness import filter_for_probability
 from ceam.framework.event import emits, Event
 from ceam.framework.state_machine import Transition, State, TransitionSet
-<<<<<<< HEAD
-from ceam_public_health.components.disease import DiseaseModel,  ExcessMortalityState, RateTransition, ProportionTransition
-from ceam_inputs import get_incidence, get_excess_mortality, get_prevalence, get_cause_specific_mortality, make_gbd_disease_state
-from ceam.framework.population import uses_columns
-from ceam_inputs.gbd_ms_functions import get_post_mi_heart_failure_proportion_draws, get_angina_proportions, get_asympt_ihd_proportions, load_data_from_cache, get_disability_weight
-from ceam_inputs.gbd_ms_auxiliary_functions import normalize_for_simulation
-from ceam_inputs.util import gbd_year_range
-from ceam_inputs.gbd_mapping import causes
-
-def side_effect_factory(male_probability, female_probability, hospitalization_type):
-    @emits('hospitalization')
-    @uses_columns(['sex'])
-    def hospitalization_side_effect(index, emitter, population_view):
-        pop = population_view.get(index)
-        pop['probability'] = 0.0
-        pop.loc[pop.sex == 'Male', 'probability'] = male_probability
-        pop.loc[pop.sex == 'Female', 'probability'] = female_probability
-        effective_population = filter_for_probability('Hospitalization due to {}'.format(hospitalization_type), pop.index, pop.probability)
-        new_event = Event(effective_population)
-        emitter(new_event)
-    return hospitalization_side_effect
-
-=======
 
 from ceam.framework.population import uses_columns
->>>>>>> dd99cc5d
 
 from ceam_public_health.components.disease import (DiseaseModel, RateTransition, DiseaseState, TransientDiseaseState,
                                                    ProportionTransition, make_disease_state)
@@ -36,12 +12,6 @@
 
 from ceam_inputs.gbd_mapping import causes
 
-<<<<<<< HEAD
-    location_id = config.simulation_parameters.location_id
-    year_start, year_end = gbd_year_range()
-    draw = config.run_configuration.draw_number
-=======
->>>>>>> dd99cc5d
 
 def side_effect_factory(male_probability, female_probability, hospitalization_type):
     @emits('hospitalization')
@@ -64,20 +34,11 @@
     timestep = config.simulation_parameters.time_step
     weight = 0.43*(2/timestep) + 0.07*(28/timestep)
 
-<<<<<<< HEAD
-    heart_attack = make_gbd_disease_state(causes.heart_attack, dwell_time=28, side_effect_function=side_effect_factory(0.6, 0.7, 'heart attack')) #rates as per Marcia e-mail 1/19/17
-    mild_heart_failure = make_gbd_disease_state(causes.mild_heart_failure)
-    moderate_heart_failure = make_gbd_disease_state(causes.moderate_heart_failure)
-    severe_heart_failure = make_gbd_disease_state(causes.severe_heart_failure)
-
-    asymptomatic_angina = make_gbd_disease_state(causes.asymptomatic_angina)
-=======
     healthy = DiseaseState('healthy', track_events=False, key='ihd')
     healthy.allow_self_transitions()
     heart_attack = make_disease_state(causes.heart_attack,
                                       dwell_time=28,
                                       side_effect_function=side_effect_factory(0.6, 0.7, 'heart attack')) #rates as per Marcia e-mail 1/19/17
->>>>>>> dd99cc5d
 
     heart_failure = TransientDiseaseState('heart_failure', track_events=False)
     mild_heart_failure = make_disease_state(causes.mild_heart_failure)
@@ -106,15 +67,9 @@
 
     # TODO: Need to figure out best way to implement functions here
     # TODO: Need to figure out where transition from rates to probabilities needs to happen
-<<<<<<< HEAD
-    hf_prop_df = load_data_from_cache(get_post_mi_heart_failure_proportion_draws, col_name='proportion', src_column='draw_{draw}', location_id=location_id, year_start=year_start, year_end=year_end, draw_number=draw)
-    angina_prop_df = load_data_from_cache(get_angina_proportions, col_name='proportion', src_column='angina_prop')#, year_start=year_start, year_end=year_end)
-    asympt_prop_df = load_data_from_cache(get_asympt_ihd_proportions, col_name='proportion', src_column='asympt_prop_{draw}', location_id=location_id, year_start=year_start, year_end=year_end, draw_number=draw)
-=======
     hf_prop_df = get_post_mi_heart_failure_proportion_draws()
     angina_prop_df = get_angina_proportions()
     asympt_prop_df = get_asympt_ihd_proportions()
->>>>>>> dd99cc5d
 
     # post-mi transitions
     # TODO: Figure out if we can pass in me_id here to get incidence for the correct cause of heart failure
@@ -145,24 +100,6 @@
     healthy.allow_self_transitions()
     # TODO: need to model severity splits for stroke. then we can bring in correct disability weights (dis weights
     # correspond to healthstate ids which correspond to sequela) 
-<<<<<<< HEAD
-    hemorrhagic_stroke = make_gbd_disease_state(causes.hemorrhagic_stroke, dwell_time=28, side_effect_function=side_effect_factory(0.52, 0.6, 'hemorrhagic stroke')) #rates as per Marcia e-mail
-    ischemic_stroke = make_gbd_disease_state(causes.ischemic_stroke, dwell_time=28, side_effect_function=side_effect_factory(0.52, 0.6, 'ischemic stroke')) #rates as per Marcia e-mail
-    chronic_stroke = make_gbd_disease_state(causes.chronic_stroke)
-
-    hemorrhagic_transition = RateTransition(hemorrhagic_stroke, 'hemorrhagic_stroke', get_incidence(causes.hemorrhagic_stroke.incidence))
-    ischemic_transition = RateTransition(ischemic_stroke, 'ischemic_stroke', get_incidence(causes.ischemic_stroke.incidence))
-    healthy.transition_set.extend([hemorrhagic_transition, ischemic_transition])
-
-    hemorrhagic_stroke.transition_set.append(Transition(chronic_stroke))
-    ischemic_stroke.transition_set.append(Transition(chronic_stroke))
-
-    chronic_stroke.transition_set.extend([hemorrhagic_transition, ischemic_transition])
-
-    module.states.extend([healthy, hemorrhagic_stroke, ischemic_stroke, chronic_stroke])
-
-    return module
-=======
     hemorrhagic_stroke = make_disease_state(causes.hemorrhagic_stroke,
                                             dwell_time=28,
                                             side_effect_function=side_effect_factory(0.52, 0.6, 'hemorrhagic stroke')) #rates as per Marcia e-mail
@@ -179,4 +116,3 @@
 
     return DiseaseModel('all_stroke',
                         states=[healthy, hemorrhagic_stroke, ischemic_stroke, chronic_stroke])
->>>>>>> dd99cc5d

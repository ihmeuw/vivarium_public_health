from collections import defaultdict

import numpy as np
import pandas as pd

from vivarium.framework.event import listens_for, emits, Event
from vivarium.framework.population import uses_columns
from vivarium.framework.values import modifies_value
from vivarium.framework.randomness import filter_for_probability

from ceam_inputs import get_proportion, get_inpatient_visit_costs, get_outpatient_visit_costs, healthcare_entities
from ceam_public_health.util import simple_extrapolation


def hospitalization_side_effect_factory(male_probability, female_probability, hospitalization_type):
    @emits('hospitalization')
    @uses_columns(['sex'])
    def hospitalization_side_effect(index, event_time, emitter, population_view):
        pop = population_view.get(index)
        pop['probability'] = 0.0
        pop.loc[pop.sex == 'Male', 'probability'] = male_probability
        pop.loc[pop.sex == 'Female', 'probability'] = female_probability
        effective_population = filter_for_probability('Hospitalization due to {}'.format(hospitalization_type),
                                                      pop.index, pop.probability)
        new_event = Event(effective_population)
        emitter(new_event)
    return hospitalization_side_effect


class HealthcareAccess:
    """Model health care utilization.

    This includes access events due to chance (broken arms, flu, etc.) and those due to follow up
    appointments, which are affected by adherence rate. This module does not schedule
    follow-up visits.  But it implements the response to follow-ups added to the `healthcare_followup_date`
    column by other modules (for example opportunistic_screening.OpportunisticScreeningModule).

    Population Columns
    ------------------
    healthcare_last_visit_date : pd.Timestamp
        most recent health care access event

    healthcare_followup_date : pd.Timestamp
        next scheduled follow-up appointment
    """

    configuration_defaults = {
            'appointments': {
                'cost': 7.29,
            }
    }

    def setup(self, builder):
        location_id = builder.configuration.input_data.location_id
        draw = builder.configuration.run_configuration.input_draw_number

        utilization_data = get_proportion(healthcare_entities.outpatient_visits, builder.configuration)

        self.general_random = builder.randomness('healthcare_general_access')
        self.followup_random = builder.randomness('healthcare_followup_access')
        self.adherence_random = builder.randomness('healthcare_adherence')
        self.clock = builder.clock()
        r = np.random.RandomState(self.general_random.get_seed())

        self.semi_adherent_pr = r.normal(0.4, 0.0485)

        self.cost_by_year = defaultdict(float)
        self.general_access_count = 0
        self.followup_access_count = 0
        self.hospitalization_count = 0

        self.hospitalization_cost = defaultdict(float)
<<<<<<< HEAD
        ip_cost_df = get_inpatient_visit_costs(builder.configuration)
        ip_cost_df.index = ip_cost_df.year_id
        self._hospitalization_cost = simple_extrapolation(
            ip_cost_df.query(f'variable == "draw_{draw}" and location_id == {location_id}').ip_cost)

=======
        ip_cost_df = get_inpatient_visit_costs(builder.configuration).set_index('year_id')
        self._hospitalization_cost_data = ip_cost_df.loc[(ip_cost_df.location_id == location_id) & (ip_cost_df.variable == 'draw_{}'.format(draw)), 'ip_cost']
>>>>>>> 06b22668

        cost_df = get_outpatient_visit_costs(builder.configuration).set_index('year_id')
        self._appointment_cost = simple_extrapolation(cost_df.loc[cost_df.location_id == location_id,
                                                                       'draw_{}'.format(draw)])

        self.outpatient_cost = defaultdict(float)

        self.general_healthcare_access_emitter = builder.emitter('general_healthcare_access')
        self.followup_healthcare_access_emitter = builder.emitter('followup_healthcare_access')


        self.utilization_proportion = builder.lookup(utilization_data)

    @listens_for('initialize_simulants')
    @uses_columns(['healthcare_followup_date', 'healthcare_last_visit_date', 'adherence_category'])
    def load_population_columns(self, event):
        population_size = len(event.index)
        adherence = self.get_adherence(population_size)
        event.population_view.update(pd.DataFrame({'healthcare_followup_date': [pd.NaT]*population_size,
                                                   'healthcare_last_visit_date': [pd.NaT]*population_size,
                                                   'adherence_category': adherence}))

    def get_adherence(self, population_size):
        # use a dirichlet distribution with means matching Marcia's
        # paper and sum chosen to provide standard deviation on first
        # term also matching paper
        r = np.random.RandomState(self.adherence_random.get_seed())
        alpha = np.array([0.6, 0.25, 0.15]) * 100
        p = r.dirichlet(alpha)
        return pd.Series(r.choice(['adherent', 'semi-adherent', 'non-adherent'], p=p, size=population_size),
                         dtype='category')

    @listens_for('time_step')
    @uses_columns(['healthcare_last_visit_date'], "alive == 'alive'")
    def general_access(self, event):
        # determine population who accesses care
        t = self.utilization_proportion(event.index)
        # FIXME: currently assumes timestep is one month
        index = self.general_random.filter_for_probability(event.index, t)

        # for those who show up, emit_event that the visit has happened, and tally the cost
        event.population_view.update(pd.Series(event.time, index=index))
        self.general_healthcare_access_emitter(event.split(index))
        self.general_access_count += len(index)

        year = event.time.year
        self.cost_by_year[year] += len(index) * self._appointment_cost(year)
        self.outpatient_cost[year] += len(index) * self._appointment_cost(year)

    @listens_for('time_step')
    @uses_columns(['healthcare_last_visit_date', 'healthcare_followup_date', 'adherence_category'],
                  "alive == 'alive'")
    def followup_access(self, event):
        # determine population due for a follow-up appointment
        rows = ((event.population.healthcare_followup_date > self.clock())
                & (event.population.healthcare_followup_date <= event.time))
        affected_population = event.population[rows]

        # of them, determine who shows up for their follow-up appointment
        adherence = pd.Series(1, index=affected_population.index)
        adherence[affected_population.adherence_category == 'non-adherent'] = 0
        semi_adherents = affected_population.loc[affected_population.adherence_category == 'semi-adherent']
        adherence[semi_adherents.index] = self.semi_adherent_pr
        affected_population = self.followup_random.filter_for_probability(affected_population, adherence)

        # for those who show up, emit_event that the visit has happened, and tally the cost
        event.population_view.update(pd.Series(event.time, index=affected_population.index,
                                               name='healthcare_last_visit_date'))
        self.followup_healthcare_access_emitter(event.split(affected_population.index))
        self.followup_access_count += len(affected_population)

        year = event.time.year
        self.cost_by_year[year] += len(affected_population) * self._appointment_cost(year)
        self.outpatient_cost[year] += len(affected_population) * self._appointment_cost(year)

    @listens_for('hospitalization')
    def hospital_access(self, event):
        year = event.time.year
        self.hospitalization_count += len(event.index)
        self.hospitalization_cost[year] += len(event.index) * self._hospitalization_cost(year)
        self.cost_by_year[year] += len(event.index) * self._hospitalization_cost(year)

    @modifies_value('metrics')
    def metrics(self, index, metrics):
        metrics['healthcare_access_cost'] = sum(self.cost_by_year.values())
        metrics['general_healthcare_access'] = self.general_access_count
        metrics['followup_healthcare_access'] = self.followup_access_count
        metrics['hospitalization_access'] = self.hospitalization_count
        metrics['hospitalization_cost'] = sum(self.hospitalization_cost.values())
        metrics['outpatient_cost'] = sum(self.outpatient_cost.values())

        if 'cost' in metrics:
            metrics['cost'] += metrics['healthcare_access_cost']
        else:
            metrics['cost'] = metrics['healthcare_access_cost']
        return metrics<|MERGE_RESOLUTION|>--- conflicted
+++ resolved
@@ -70,16 +70,9 @@
         self.hospitalization_count = 0
 
         self.hospitalization_cost = defaultdict(float)
-<<<<<<< HEAD
-        ip_cost_df = get_inpatient_visit_costs(builder.configuration)
-        ip_cost_df.index = ip_cost_df.year_id
+        ip_cost_df = get_inpatient_visit_costs(builder.configuration).set_index('year_id')
         self._hospitalization_cost = simple_extrapolation(
             ip_cost_df.query(f'variable == "draw_{draw}" and location_id == {location_id}').ip_cost)
-
-=======
-        ip_cost_df = get_inpatient_visit_costs(builder.configuration).set_index('year_id')
-        self._hospitalization_cost_data = ip_cost_df.loc[(ip_cost_df.location_id == location_id) & (ip_cost_df.variable == 'draw_{}'.format(draw)), 'ip_cost']
->>>>>>> 06b22668
 
         cost_df = get_outpatient_visit_costs(builder.configuration).set_index('year_id')
         self._appointment_cost = simple_extrapolation(cost_df.loc[cost_df.location_id == location_id,

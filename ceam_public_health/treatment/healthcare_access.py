--- conflicted
+++ resolved
@@ -72,11 +72,7 @@
         self.hospitalization_cost = defaultdict(float)
         ip_cost_df = get_inpatient_visit_costs(builder.configuration)
         ip_cost_df.index = ip_cost_df.year_id
-<<<<<<< HEAD
-        self._hospitalization_cost = simple_extrapolation(ip_cost_df['draw_{}'.format(draw)])
-=======
-        self._hospitalization_cost_data = ip_cost_df.query('variable == "draw_{}"'.format(draw))
->>>>>>> 8eaa9358
+        self._hospitalization_cost = simple_extrapolation(ip_cost_df.query('variable == "draw_{}"'.format(draw)))
 
         cost_df = get_outpatient_visit_costs(builder.configuration).set_index('year_id')
         self._appointment_cost = simple_extrapolation(cost_df.loc[cost_df.location_id == location_id,

from collections import defaultdict

import numpy as np
import pandas as pd

from vivarium.framework.event import listens_for, emits, Event
from vivarium.framework.population import uses_columns
from vivarium.framework.values import modifies_value
from vivarium.framework.randomness import filter_for_probability

from ceam_inputs import get_proportion, get_inpatient_visit_costs, get_outpatient_visit_costs, healthcare_entities
from ceam_public_health.util import simple_extrapolation


def hospitalization_side_effect_factory(male_probability, female_probability, hospitalization_type):
    @emits('hospitalization')
    @uses_columns(['sex'])
    def hospitalization_side_effect(index, event_time, emitter, population_view):
        pop = population_view.get(index)
        pop['probability'] = 0.0
        pop.loc[pop.sex == 'Male', 'probability'] = male_probability
        pop.loc[pop.sex == 'Female', 'probability'] = female_probability
        effective_population = filter_for_probability('Hospitalization due to {}'.format(hospitalization_type),
                                                      pop.index, pop.probability)
        new_event = Event(effective_population)
        emitter(new_event)
    return hospitalization_side_effect


class HealthcareAccess:
    """Model health care utilization.

    This includes access events due to chance (broken arms, flu, etc.) and those due to follow up
    appointments, which are affected by adherence rate. This module does not schedule
    follow-up visits.  But it implements the response to follow-ups added to the `healthcare_followup_date`
    column by other modules (for example opportunistic_screening.OpportunisticScreeningModule).

    Population Columns
    ------------------
    healthcare_last_visit_date : pd.Timestamp
        most recent health care access event

    healthcare_followup_date : pd.Timestamp
        next scheduled follow-up appointment
    """

    configuration_defaults = {
            'appointments': {
                'cost': 7.29,
            }
    }

    def setup(self, builder):
        location_id = builder.configuration.input_data.location_id
        draw = builder.configuration.run_configuration.input_draw_number

        utilization_data = get_proportion(healthcare_entities.outpatient_visits, builder.configuration)

        self.general_random = builder.randomness('healthcare_general_access')
        self.followup_random = builder.randomness('healthcare_followup_access')
        self.adherence_random = builder.randomness('healthcare_adherence')
        self.clock = builder.clock()
        r = np.random.RandomState(self.general_random.get_seed())

        self.semi_adherent_pr = r.normal(0.4, 0.0485)

        self.cost_by_year = defaultdict(float)
        self.general_access_count = 0
        self.followup_access_count = 0
        self.hospitalization_count = 0

        self.hospitalization_cost = defaultdict(float)
        ip_cost_df = get_inpatient_visit_costs(builder.configuration)
        ip_cost_df.index = ip_cost_df.year_id
<<<<<<< HEAD
        self._hospitalization_cost = simple_extrapolation(ip_cost_df.query('variable == "draw_{}"'.format(draw)))
=======
        self._hospitalization_cost = simple_extrapolation(
            ip_cost_df.query(f'variable == "draw_{draw}" and location_id == {location_id}').ip_cost)

>>>>>>> 0c82be88

        cost_df = get_outpatient_visit_costs(builder.configuration).set_index('year_id')
        self._appointment_cost = simple_extrapolation(cost_df.loc[cost_df.location_id == location_id,
                                                                       'draw_{}'.format(draw)])

        self.outpatient_cost = defaultdict(float)

        self.general_healthcare_access_emitter = builder.emitter('general_healthcare_access')
        self.followup_healthcare_access_emitter = builder.emitter('followup_healthcare_access')


        self.utilization_proportion = builder.lookup(utilization_data)

    @listens_for('initialize_simulants')
    @uses_columns(['healthcare_followup_date', 'healthcare_last_visit_date', 'adherence_category'])
    def load_population_columns(self, event):
        population_size = len(event.index)
        adherence = self.get_adherence(population_size)
        event.population_view.update(pd.DataFrame({'healthcare_followup_date': [pd.NaT]*population_size,
                                                   'healthcare_last_visit_date': [pd.NaT]*population_size,
                                                   'adherence_category': adherence}))

    def get_adherence(self, population_size):
        # use a dirichlet distribution with means matching Marcia's
        # paper and sum chosen to provide standard deviation on first
        # term also matching paper
        r = np.random.RandomState(self.adherence_random.get_seed())
        alpha = np.array([0.6, 0.25, 0.15]) * 100
        p = r.dirichlet(alpha)
        return pd.Series(r.choice(['adherent', 'semi-adherent', 'non-adherent'], p=p, size=population_size),
                         dtype='category')

    @listens_for('time_step')
    @uses_columns(['healthcare_last_visit_date'], "alive == 'alive'")
    def general_access(self, event):
        # determine population who accesses care
        t = self.utilization_proportion(event.index)
        # FIXME: currently assumes timestep is one month
        index = self.general_random.filter_for_probability(event.index, t)

        # for those who show up, emit_event that the visit has happened, and tally the cost
        event.population_view.update(pd.Series(event.time, index=index))
        self.general_healthcare_access_emitter(event.split(index))
        self.general_access_count += len(index)

        year = event.time.year
        self.cost_by_year[year] += len(index) * self._appointment_cost(year)
        self.outpatient_cost[year] += len(index) * self._appointment_cost(year)

    @listens_for('time_step')
    @uses_columns(['healthcare_last_visit_date', 'healthcare_followup_date', 'adherence_category'],
                  "alive == 'alive'")
    def followup_access(self, event):
        # determine population due for a follow-up appointment
        rows = ((event.population.healthcare_followup_date > self.clock())
                & (event.population.healthcare_followup_date <= event.time))
        affected_population = event.population[rows]

        # of them, determine who shows up for their follow-up appointment
        adherence = pd.Series(1, index=affected_population.index)
        adherence[affected_population.adherence_category == 'non-adherent'] = 0
        semi_adherents = affected_population.loc[affected_population.adherence_category == 'semi-adherent']
        adherence[semi_adherents.index] = self.semi_adherent_pr
        affected_population = self.followup_random.filter_for_probability(affected_population, adherence)

        # for those who show up, emit_event that the visit has happened, and tally the cost
        event.population_view.update(pd.Series(event.time, index=affected_population.index,
                                               name='healthcare_last_visit_date'))
        self.followup_healthcare_access_emitter(event.split(affected_population.index))
        self.followup_access_count += len(affected_population)

        year = event.time.year
        self.cost_by_year[year] += len(affected_population) * self._appointment_cost(year)
        self.outpatient_cost[year] += len(affected_population) * self._appointment_cost(year)

    @listens_for('hospitalization')
    def hospital_access(self, event):
        year = event.time.year
        self.hospitalization_count += len(event.index)
        self.hospitalization_cost[year] += len(event.index) * self._hospitalization_cost(year)
        self.cost_by_year[year] += len(event.index) * self._hospitalization_cost(year)

    @modifies_value('metrics')
    def metrics(self, index, metrics):
        metrics['healthcare_access_cost'] = sum(self.cost_by_year.values())
        metrics['general_healthcare_access'] = self.general_access_count
        metrics['followup_healthcare_access'] = self.followup_access_count
        metrics['hospitalization_access'] = self.hospitalization_count
        metrics['hospitalization_cost'] = sum(self.hospitalization_cost.values())
        metrics['outpatient_cost'] = sum(self.outpatient_cost.values())

        if 'cost' in metrics:
            metrics['cost'] += metrics['healthcare_access_cost']
        else:
            metrics['cost'] = metrics['healthcare_access_cost']
        return metrics<|MERGE_RESOLUTION|>--- conflicted
+++ resolved
@@ -72,13 +72,9 @@
         self.hospitalization_cost = defaultdict(float)
         ip_cost_df = get_inpatient_visit_costs(builder.configuration)
         ip_cost_df.index = ip_cost_df.year_id
-<<<<<<< HEAD
-        self._hospitalization_cost = simple_extrapolation(ip_cost_df.query('variable == "draw_{}"'.format(draw)))
-=======
         self._hospitalization_cost = simple_extrapolation(
             ip_cost_df.query(f'variable == "draw_{draw}" and location_id == {location_id}').ip_cost)
 
->>>>>>> 0c82be88
 
         cost_df = get_outpatient_visit_costs(builder.configuration).set_index('year_id')
         self._appointment_cost = simple_extrapolation(cost_df.loc[cost_df.location_id == location_id,

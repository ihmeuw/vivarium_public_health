"""This module contains several components that  model birth rates."""
import pandas as pd
import numpy as np
from vivarium_public_health.population.data_transformations import get_live_births_per_year

SECONDS_PER_YEAR = 365.25*24*60*60
# TODO: Incorporate better data into gestational model (probably as a separate component)
PREGNANCY_DURATION = pd.Timedelta(days=9*30.5)


class FertilityDeterministic:
    """Deterministic model of births."""

    configuration_defaults = {
        'fertility': {
            'number_of_new_simulants_each_year': 1000,
        },
    }

    def setup(self, builder):
        self.fractional_new_births = 0
        self.simulants_per_year = builder.configuration.fertility.number_of_new_simulants_each_year

        self.simulant_creator = builder.population.get_simulant_creator()

        builder.event.register_listener('time_step', self.on_time_step)

    def on_time_step(self, event):
        """Adds a set number of simulants to the population each time step.

        Parameters
        ----------
        event
            The event that triggered the function call.
        """
        # Assume births are uniformly distributed throughout the year.
        step_size = event.step_size/pd.Timedelta(seconds=SECONDS_PER_YEAR)
        simulants_to_add = self.simulants_per_year*step_size + self.fractional_new_births

        self.fractional_new_births = simulants_to_add % 1
        simulants_to_add = int(simulants_to_add)

        if simulants_to_add > 0:
            self.simulant_creator(simulants_to_add,
                                  population_configuration={
                                      'age_start': 0,
                                      'age_end': 0,
                                      'sim_state': 'time_step',
                                  })

    @property
    def name(self):
        return "FertilityDeterministic"

    def __str__(self):
        return f"FertilityDeterministic( fractional_new_births={self._fractional_new_births}"

    def __repr__(self):
        return "FertilityDeterministic()"


class FertilityCrudeBirthRate:
    """Population-level model of births using crude birth rate.

    The number of births added each time step is calculated as

    new_births = sim_pop_size_t0 * live_births / true_pop_size * step_size

    Where

    sim_pop_size_t0 = the initial simulation population size
    live_births = annual number of live births in the true population
    true_pop_size = the true population size

    This component has configuration flags that determine whether the
    live births and the true population size should vary with time.

    Notes
    -----
    The OECD definition of crude birth rate can be found on their
    website_, while a more thorough discussion of fertility and
    birth rate models can be found on Wikipedia_ or in demography
    textbooks.
    .. _website: https://stats.oecd.org/glossary/detail.asp?ID=490
    .. _Wikipedia: https://en.wikipedia.org/wiki/Birth_rate
    """

    configuration_defaults = {
        'fertility': {
            'time_dependent_live_births': True,
            'time_dependent_population_fraction': False,
        }
    }

    def setup(self, builder):
        self.clock = builder.time.clock()

        self.birth_rate = get_live_births_per_year(builder)

        self.randomness = builder.randomness.get_stream('crude_birth_rate')

        self.simulant_creator = builder.population.get_simulant_creator()

        builder.event.register_listener('time_step', self.on_time_step)

    def on_time_step(self, event):
        """Adds new simulants every time step based on the Crude Birth Rate
        and an assumption that birth is a Poisson process
        Parameters
        ----------
        event
            The event that triggered the function call.
        """
        birth_rate = self.birth_rate.at[self.clock().year]
        step_size = event.step_size / pd.Timedelta(seconds=SECONDS_PER_YEAR)

        mean_births = birth_rate * step_size
        # Assume births occur as a Poisson process
        r = np.random.RandomState(seed=self.randomness.get_seed())
        simulants_to_add = r.poisson(mean_births)

        if simulants_to_add > 0:
            self.simulant_creator(simulants_to_add,
                                  population_configuration={
                                      'age_start': 0,
                                      'age_end': 0,
                                      'sim_state': 'time_step',
                                  })

<<<<<<< HEAD
    def _get_birth_rate(self, year):
        """Computes a crude birth rate from demographic data in a given year.

        Parameters
        ----------
        year : int
            The year we want the birth rate for.

        Returns
        -------
        float
            The crude birth rate of the population in the given year in
            births per person per year.
        """

        most_recent_data_year = min(max(self._population_data.year_start), max(self._birth_data.year_start))
        if year > most_recent_data_year:
            if not self.extrapolate:
                raise ValueError('You need to set extrapolate=True to run simulation for the future years')

            # FIXME: Here we fix the futre birthrate to be same as the most available data. Fix it when we have
            # a better idea
            year = most_recent_data_year

        population_table = self._population_data.query("year_start == @year and sex == 'Both'")
        births = float(self._birth_data.query('sex == "Both"').set_index(['year_start']).loc[year].mean_value)

        if self.exit_age is not None:
            population = population_table.query("age < @self.exit_age").population.sum()
        else:
            population = population_table.population.sum()

        return births / population

    @property
    def name(self):
        return "FertilityCrudeBirthRate"

    def __repr__(self):
        return "FertilityCrudeBirthRate()"

=======
>>>>>>> 70a68580

class FertilityAgeSpecificRates:
    """
    A simulant-specific model for fertility and pregnancies.
    """

    def setup(self, builder):
        """ Setup the common randomness stream and
        age-specific fertility lookup tables.
        Parameters
        ----------
        builder : vivarium.engine.Builder
            Framework coordination object.
        """
        self.randomness = builder.randomness.get_stream('fertility')
        asfr_data = builder.data.load("covariate.age_specific_fertility_rate.estimate")
        asfr_data = asfr_data[asfr_data.sex == 'Female'][['year_start', 'year_end',
                                                          'age_group_start', 'age_group_end', 'mean_value']]
        asfr_source = builder.lookup.build_table(asfr_data, key_columns=(),
                                                 parameter_columns=[('age', 'age_group_start', 'age_group_end'),
                                                                    ('year', 'year_start', 'year_end')],)
        self.asfr = builder.value.register_rate_producer('fertility rate', source=asfr_source)
        self.population_view = builder.population.get_view(['last_birth_time', 'sex', 'parent_id'])
        self.simulant_creator = builder.population.get_simulant_creator()
        builder.population.initializes_simulants(self.update_state_table,
                                                 creates_columns=['last_birth_time', 'parent_id'],
                                                 requires_columns=['sex'])

        builder.event.register_listener('time_step', self.step)

    def update_state_table(self, pop_data):
        """ Adds 'last_birth_time' and 'parent' columns to the state table."""

        women = self.population_view.get(pop_data.index, query="sex == 'Female'", omit_missing_columns=True).index
        last_birth_time = pd.Series(pd.NaT, name='last_birth_time', index=pop_data.index)

        # Do the naive thing, set so all women can have children
        # and none of them have had a child in the last year.
        last_birth_time[women] = pop_data.creation_time - pd.Timedelta(seconds=SECONDS_PER_YEAR)

        self.population_view.update(last_birth_time)
        self.population_view.update(pd.Series(-1, name='parent_id', index=pop_data.index, dtype=np.int64))

    def step(self, event):
        """Produces new children and updates parent status on time steps.
        Parameters
        ----------
        event : vivarium.population.PopulationEvent
            The event that triggered the function call.
        """
        # Get a view on all living women who haven't had a child in at least nine months.
        nine_months_ago = pd.Timestamp(event.time - PREGNANCY_DURATION)
        population = self.population_view.get(event.index, query='alive == "alive" and sex =="Female"')
        can_have_children = population.last_birth_time < nine_months_ago
        eligible_women = population[can_have_children]

        rate_series = self.asfr(eligible_women.index)
        had_children = self.randomness.filter_for_rate(eligible_women, rate_series).copy()

        had_children.loc[:, 'last_birth_time'] = event.time
        self.population_view.update(had_children['last_birth_time'])

        # If children were born, add them to the state table and record
        # who their mother was.
        num_babies = len(had_children)
        if num_babies:
            idx = self.simulant_creator(num_babies,
                                        population_configuration={
                                            'age_start': 0,
                                            'age_end': 0,
                                            'sim_state': 'time_step',
                                        })
            parents = pd.Series(data=had_children.index, index=idx, name='parent_id')
            self.population_view.update(parents)

    @property
    def name(self):
        return "FertilityAgeSpecificRates"

    def __str__(self):
        return f"FertilityAgeSpecificRates( asfr= {self.asfr})"

    def __repr__(self):
        return "FertilityAgeSpecificRates()"<|MERGE_RESOLUTION|>--- conflicted
+++ resolved
@@ -127,50 +127,6 @@
                                       'sim_state': 'time_step',
                                   })
 
-<<<<<<< HEAD
-    def _get_birth_rate(self, year):
-        """Computes a crude birth rate from demographic data in a given year.
-
-        Parameters
-        ----------
-        year : int
-            The year we want the birth rate for.
-
-        Returns
-        -------
-        float
-            The crude birth rate of the population in the given year in
-            births per person per year.
-        """
-
-        most_recent_data_year = min(max(self._population_data.year_start), max(self._birth_data.year_start))
-        if year > most_recent_data_year:
-            if not self.extrapolate:
-                raise ValueError('You need to set extrapolate=True to run simulation for the future years')
-
-            # FIXME: Here we fix the futre birthrate to be same as the most available data. Fix it when we have
-            # a better idea
-            year = most_recent_data_year
-
-        population_table = self._population_data.query("year_start == @year and sex == 'Both'")
-        births = float(self._birth_data.query('sex == "Both"').set_index(['year_start']).loc[year].mean_value)
-
-        if self.exit_age is not None:
-            population = population_table.query("age < @self.exit_age").population.sum()
-        else:
-            population = population_table.population.sum()
-
-        return births / population
-
-    @property
-    def name(self):
-        return "FertilityCrudeBirthRate"
-
-    def __repr__(self):
-        return "FertilityCrudeBirthRate()"
-
-=======
->>>>>>> 70a68580
 
 class FertilityAgeSpecificRates:
     """

--- conflicted
+++ resolved
@@ -47,9 +47,9 @@
 
     @staticmethod
     def select_sub_population_data(reference_population_data, year):
-        reference_years = sorted(set(reference_population_data.year))
+        reference_years = sorted(set(reference_population_data.year_start))
         ref_year_index = np.digitize(year, reference_years).item()-1
-        return reference_population_data[reference_population_data.year == reference_years[ref_year_index]]
+        return reference_population_data[reference_population_data.year_start == reference_years[ref_year_index]]
 
     # TODO: Move most of this docstring to an rst file.
     def generate_base_population(self, pop_data):
@@ -77,20 +77,8 @@
 
         age_params = {'age_start': pop_data.user_data.get('age_start', self.config.age_start),
                       'age_end': pop_data.user_data.get('age_end', self.config.age_end)}
-<<<<<<< HEAD
-        import pdb
-        pdb.set_trace()
-        # FIXME: this logic only works if population_data has data for every year - in the case where there's only data for (1990, 1995, 2000) and creation_time is 1997, it will use 1990 data
-        if pop_data.creation_time.year in self.population_data.year.unique():
-            sub_pop_data = self.population_data[self.population_data.year == pop_data.creation_time.year]
-        elif pop_data.creation_time.year > self.population_data.year.max():
-            sub_pop_data = self.population_data[self.population_data.year == self.population_data.year.max()]
-        else:  # pop_data.creation_time.year < self.population_data.year.min():
-            sub_pop_data = self.population_data[self.population_data.year == self.population_data.year.min()]
-=======
 
         sub_pop_data = self.select_sub_population_data(self.population_data, pop_data.creation_time.year)
->>>>>>> a4c0c939
 
         self.population_view.update(generate_population(simulant_ids=pop_data.index,
                                                         creation_time=pop_data.creation_time,

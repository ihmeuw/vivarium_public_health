--- conflicted
+++ resolved
@@ -65,91 +65,4 @@
                                               modifier=self.population_attributable_fraction)
 
     def adjust_target(self, index, target):
-<<<<<<< HEAD
         return self.exposure_effect(target, self.relative_risk(index))
-
-    def _get_paf_data(self, builder):
-        if self._config_data:
-            exposure = build_exp_data_from_config(builder, self.risk)
-
-            rr = build_rr_data_from_config(builder, self.risk, self.affected_entity, self.affected_measure)
-            rr[self.affected_entity_type] = self.affected_entity
-
-            paf_data = get_paf_data(exposure, rr)
-        else:
-            filter_name, filter_term = self.affected_entity_type, self.affected_entity
-            if 'paf' in self._get_data_functions:
-                paf_data = self._get_data_functions['paf'](builder)
-
-            else:
-                distribution = builder.data.load(f'{self.risk_type}.{self.risk}.distribution')
-                if distribution in ['normal', 'lognormal', 'ensemble']:
-                    paf_data = builder.data.load(f'{self.risk_type}.{self.risk}.population_attributable_fraction')
-
-                else:
-                    exposure = builder.data.load(f'{self.risk_type}.{self.risk}.exposure')
-                    rr = builder.data.load(f'{self.risk_type}.{self.risk}.relative_risk')
-                    rr = rr[rr[filter_name] == filter_term]
-                    paf_data = get_paf_data(exposure, rr)
-
-            paf_data = paf_data[paf_data[filter_name] == filter_term]
-
-        paf_data = paf_data.loc[:, ['sex', 'value', self.affected_entity_type, 'age_group_start', 'age_group_end',
-                                    'year_start', 'year_end']]
-
-        return pivot_age_sex_year_binned(paf_data, self.affected_entity_type, 'value')
-
-    def _get_rr_data(self, builder):
-        if self._config_data:
-            rr_data = build_rr_data_from_config(builder, self.risk, self.affected_entity, self.affected_measure)
-        else:
-            if 'rr' in self._get_data_functions:
-                rr_data = self._get_data_functions['rr'](builder)
-            else:
-                rr_data = builder.data.load(f"{self.risk_type}.{self.risk}.relative_risk")
-
-            row_filter = rr_data[f'{self.affected_entity_type}'] == self.affected_entity
-            column_filter = ['parameter', 'sex', 'value', 'age_group_start', 'age_group_end', 'year_start', 'year_end']
-            rr_data = rr_data.loc[row_filter, column_filter]
-
-            if should_rebin(self.risk, builder.configuration):
-                exposure_data = builder.data.load(f"{self.risk_type}.{self.risk}.exposure")
-                exposure_data = exposure_data.loc[:, column_filter]
-                exposure_data = exposure_data[exposure_data['year_start'].isin(rr_data.year_start.unique())]
-                rr_data = rebin_rr_data(rr_data, exposure_data)
-
-        return pivot_age_sex_year_binned(rr_data, 'parameter', 'value')
-
-    @staticmethod
-    def get_exposure_effect(builder, risk, risk_type, distribution):
-        risk_exposure = builder.value.get_value(f'{risk}.exposure')
-
-        if distribution in ['normal', 'lognormal', 'ensemble']:
-            tmred = builder.data.load(f"{risk_type}.{risk}.tmred")
-            tmrel = 0.5 * (tmred["min"] + tmred["max"])
-            exposure_parameters = builder.data.load(f"{risk_type}.{risk}.exposure_parameters")
-            max_exposure = exposure_parameters["max_rr"]
-            scale = exposure_parameters["scale"]
-
-            def exposure_effect(rates, rr):
-                exposure = np.minimum(risk_exposure(rr.index), max_exposure)
-                relative_risk = np.maximum(rr.values ** ((exposure - tmrel) / scale), 1)
-                return rates * relative_risk
-        else:
-
-            def exposure_effect(rates, rr):
-                exposure = risk_exposure(rr.index)
-                return rates * (rr.lookup(exposure.index, exposure))
-
-        return exposure_effect
-
-    @property
-    def name(self):
-        return f"RiskEffect.{self.risk_type}.{self.risk}:{self.affected_entity_type}.{self.affected_entity}"
-
-    def __repr__(self):
-        return (f"RiskEffect(risk= {self.risk_type}.{self.risk}, target= {self.affected_entity_type}.{self.affected_entity}, "
-                f"get_data_functions={self._get_data_functions.keys()}")
-=======
-        return self.exposure_effect(target, self.relative_risk(index))
->>>>>>> 70a68580

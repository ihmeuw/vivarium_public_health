--- conflicted
+++ resolved
@@ -10,31 +10,6 @@
 #############
 # Utilities #
 #############
-
-<<<<<<< HEAD
-=======
-class RiskString(str):
-    """Convenience class for representing risks as strings."""
-
-    def __init__(self, risk):
-        super().__init__()
-        self._type, self._name = self.split_risk()
-
-    @property
-    def type(self):
-        return self._type
-
-    @property
-    def name(self):
-        return self._name
-
-    def split_risk(self):
-        split = self.split('.')
-        if len(split) != 2:
-            raise ValueError(f'You must specify the risk as "risk_type.risk_name". You specified {self}.')
-        return split[0], split[1]
-
->>>>>>> 687e7f76
 
 class TargetString(str):
     """Convenience class for representing risk targets as strings."""
@@ -76,13 +51,13 @@
 # Exposure data handlers #
 ##########################
 
-def get_distribution(builder, risk: RiskString):
+def get_distribution(builder, risk: EntityString):
     validate_distribution_data_source(builder, risk)
     data = load_distribution_data(builder, risk)
     return distributions.get_distribution(risk.name, **data)
 
 
-def get_exposure_post_processor(builder, risk: RiskString):
+def get_exposure_post_processor(builder, risk: EntityString):
     thresholds = builder.configuration[risk.name]['category_thresholds']
 
     if thresholds:
@@ -97,7 +72,7 @@
     return post_processor
 
 
-def load_distribution_data(builder, risk: RiskString):
+def load_distribution_data(builder, risk: EntityString):
     exposure_data = get_exposure_data(builder, risk)
     exposure_data = rebin_exposure_data(builder, risk, exposure_data)
 
@@ -108,7 +83,7 @@
     return data
 
 
-def get_distribution_type(builder, risk: RiskString):
+def get_distribution_type(builder, risk: EntityString):
     risk_config = builder.configuration[risk.name]
 
     if risk_config['exposure'] == 'data':
@@ -119,7 +94,7 @@
     return distribution_type
 
 
-def get_exposure_data(builder, risk: RiskString):
+def get_exposure_data(builder, risk: EntityString):
     risk_config = builder.configuration[risk.name]
     exposure_source = risk_config['exposure']
     distribution_type = get_distribution_type(builder, risk)
@@ -147,7 +122,7 @@
     return exposure_data
 
 
-def get_exposure_standard_deviation_data(builder, risk: RiskString):
+def get_exposure_standard_deviation_data(builder, risk: EntityString):
     distribution_type = get_distribution_type(builder, risk)
     if distribution_type in ['normal', 'lognormal', 'ensemble']:
         exposure_sd = builder.data.load(f'{risk}.exposure_standard_deviation')
@@ -156,7 +131,7 @@
     return exposure_sd
 
 
-def get_exposure_distribution_weights(builder, risk: RiskString):
+def get_exposure_distribution_weights(builder, risk: EntityString):
     distribution_type = get_distribution_type(builder, risk)
     if distribution_type == 'ensemble':
         weights = builder.data.load(f'{risk}.exposure_distribution_weights')
@@ -170,7 +145,7 @@
     return weights
 
 
-def rebin_exposure_data(builder, risk: RiskString, data: pd.DataFrame):
+def rebin_exposure_data(builder, risk: EntityString, data: pd.DataFrame):
     rebin = builder.configuration[risk.name]['rebin']
     # if 'polytomous' in distribution_type:
     #     rebin_unsupported = ['unsafe_water_source', 'low_birth_weight_and_short_gestation']
@@ -203,14 +178,14 @@
 # Relative risk data handlers #
 ###############################
 
-def get_relative_risk_data(builder, risk: RiskString, target: TargetString, randomness: RandomnessStream):
+def get_relative_risk_data(builder, risk: EntityString, target: TargetString, randomness: RandomnessStream):
     source_type = validate_relative_risk_data_source(builder, risk, target)
     relative_risk_data = load_relative_risk_data(builder, risk, target, source_type, randomness)
     relative_risk_data = rebin_relative_risk_data(builder, risk, relative_risk_data)
     return relative_risk_data
 
 
-def load_relative_risk_data(builder, risk: RiskString, target: TargetString,
+def load_relative_risk_data(builder, risk: EntityString, target: TargetString,
                             source_type: str, randomness: RandomnessStream):
     distribution_type = get_distribution_type(builder, risk)
     relative_risk_source = builder.configuration[f'effect_of_{risk.name}_on_{target.name}'][target.measure]
@@ -274,7 +249,7 @@
     return pd.concat([cat1, cat2], ignore_index=True)
 
 
-def rebin_relative_risk_data(builder, risk: RiskString, relative_risk_data: pd.DataFrame) -> pd.DataFrame:
+def rebin_relative_risk_data(builder, risk: EntityString, relative_risk_data: pd.DataFrame) -> pd.DataFrame:
     """ When the polytomous risk is rebinned, matching relative risk needs to be rebinned.
         For the exposed categories of relative risk (after rebinning) should be the weighted sum of relative risk
         of those categories where weights are relative proportions of exposure of those categories.
@@ -321,7 +296,7 @@
     return relative_risk_data
 
 
-def get_exposure_effect(builder, risk: RiskString):
+def get_exposure_effect(builder, risk: EntityString):
     distribution_type = get_distribution_type(builder, risk)
     risk_exposure = builder.value.get_value(f'{risk.name}.exposure')
 
@@ -346,7 +321,7 @@
 # Population attributable fraction data handlers #
 ##################################################
 
-def get_population_attributable_fraction_data(builder, risk: RiskString,
+def get_population_attributable_fraction_data(builder, risk: EntityString,
                                               target: TargetString, randomness: RandomnessStream):
     exposure_source = builder.configuration[f'{risk.name}']['exposure']
     rr_source_type = validate_relative_risk_data_source(builder, risk, target)
@@ -416,7 +391,7 @@
 # Validators #
 ##############
 
-def validate_distribution_data_source(builder, risk: RiskString):
+def validate_distribution_data_source(builder, risk: EntityString):
     """Checks that the exposure distribution specification is valid."""
     exposure_type = builder.configuration[risk.name]['exposure']
     rebin = builder.configuration[risk.name]['rebin']
@@ -441,7 +416,7 @@
         raise ValueError(f'Unknown risk type {risk.type} for risk {risk.name}')
 
 
-def validate_relative_risk_data_source(builder, risk: RiskString, target: TargetString):
+def validate_relative_risk_data_source(builder, risk: EntityString, target: TargetString):
     source_key = f'effect_of_{risk.name}_on_{target.name}'
     relative_risk_source = builder.configuration[source_key][target.measure]
 

--- conflicted
+++ resolved
@@ -93,16 +93,5 @@
     def _get_distribution(self, builder):
         return get_distribution(builder, self.risk)
 
-    @property
-    def name(self):
-        return f"Risk.{self._risk_type}.{self._risk}"
-
-    def __str__(self):
-        return f"Risk(_risk_type= {self._risk_type}, _risk= {self._risk})"
-
     def __repr__(self):
-<<<<<<< HEAD
-        return f"Risk(risk= {self._risk_type}.{self._risk}"
-=======
         return f"Risk({self.risk})"
->>>>>>> 70a68580

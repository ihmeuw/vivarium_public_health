--- conflicted
+++ resolved
@@ -2,10 +2,5 @@
 from .state import (DiseaseState, TransientDiseaseState, ExcessMortalityState,
                     SusceptibleState, RecoveredState, BaseDiseaseState)
 from .model import DiseaseModel
-<<<<<<< HEAD
 from .models import (SI, SIR, SIS, SIS_fixed_duration,
-                     NeonatalSWC_with_incidence, NeonatalSWC_without_incidence)
-from .special_disease import RiskAttributableDisease
-=======
-from .models import SI, SIR, SIS, SIS_fixed_duration, neonatal
->>>>>>> 5f8dac95
+                     NeonatalSWC_with_incidence, NeonatalSWC_without_incidence)
--- conflicted
+++ resolved
@@ -43,11 +43,7 @@
 
     install_requirements = [
         "vivarium>=3.4.3",
-<<<<<<< HEAD
-        "layered_config_tree>=4.0.0",
-=======
         "layered_config_tree>=3.2.0",
->>>>>>> 45a6f3b2
         "loguru",
         "numpy<2.0.0",
         "pandas",

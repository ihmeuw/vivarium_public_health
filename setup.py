#!/usr/bin/env python
import os

from setuptools import find_packages, setup

if __name__ == "__main__":

    base_dir = os.path.dirname(__file__)
    src_dir = os.path.join(base_dir, "src")

    about = {}
    with open(os.path.join(src_dir, "vivarium_public_health", "__about__.py")) as f:
        exec(f.read(), about)

    with open(os.path.join(base_dir, "README.rst")) as f:
        long_description = f.read()

    install_requirements = [
<<<<<<< HEAD
        "vivarium>=1.0.4",
=======
        "vivarium>=1.1.0",
>>>>>>> 86d2ac17
        "numpy",
        "pandas",
        "scipy",
        "tables",
        "risk_distributions>=2.0.11",
    ]

    test_requirements = [
        "pytest",
        "pytest-mock",
        "hypothesis",
    ]

    doc_requirements = [
        "sphinx>=4.0",
        "sphinx-rtd-theme",
        "sphinx-click",
        "IPython",
        "matplotlib",
    ]

    setup(
        name=about["__title__"],
        version=about["__version__"],
        description=about["__summary__"],
        long_description=long_description,
        license=about["__license__"],
        url=about["__uri__"],
        author=about["__author__"],
        author_email=about["__email__"],
        classifiers=[
            "Intended Audience :: Developers",
            "Intended Audience :: Education",
            "Intended Audience :: Science/Research",
            "License :: OSI Approved :: GNU General Public License v3 or later (GPLv3+)",
            "Natural Language :: English",
            "Operating System :: MacOS :: MacOS X",
            "Operating System :: POSIX",
            "Operating System :: POSIX :: BSD",
            "Operating System :: POSIX :: Linux",
            "Operating System :: Microsoft :: Windows",
            "Programming Language :: Python",
            "Programming Language :: Python :: Implementation :: CPython",
            "Topic :: Education",
            "Topic :: Scientific/Engineering",
            "Topic :: Scientific/Engineering :: Artificial Life",
            "Topic :: Scientific/Engineering :: Mathematics",
            "Topic :: Scientific/Engineering :: Medical Science Apps.",
            "Topic :: Scientific/Engineering :: Physics",
            "Topic :: Software Development :: Libraries",
        ],
        package_dir={"": "src"},
        packages=find_packages(where="src"),
        include_package_data=True,
        install_requires=install_requirements,
        tests_require=test_requirements,
        extras_require={
            "docs": doc_requirements,
            "test": test_requirements,
            "dev": doc_requirements + test_requirements,
        },
        zip_safe=False,
    )<|MERGE_RESOLUTION|>--- conflicted
+++ resolved
@@ -16,11 +16,7 @@
         long_description = f.read()
 
     install_requirements = [
-<<<<<<< HEAD
-        "vivarium>=1.0.4",
-=======
         "vivarium>=1.1.0",
->>>>>>> 86d2ac17
         "numpy",
         "pandas",
         "scipy",

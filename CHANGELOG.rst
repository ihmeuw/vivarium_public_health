<<<<<<< HEAD
**3.1.0 - 11/07/24**

 - Drop support for python 3.9
=======
**3.0.11 - 11/07/24**

 - Add ScaledPopulation component to population package
>>>>>>> b583411f

**3.0.10 - 10/29/24**

 - Import subpackage classes to top-level namespace

**3.0.9 - 09/12/24**

 - Fix broken import in scale_up module

**3.0.8 - 09/12/24**

 - Fix broken tests in RiskAttributableDisease due to changes in how to set population_view

**3.0.7 - 09/10/24**

 - Properly create the population_view in RateTransition

**3.0.6 - 09/04/24**

 - Fix bug that was occurring when RiskEffect's rr_source was a float or DataFrame
 - Better handle exposure column creation in Risk component
 - Rename LBWSRisk 'exposure_column_name()' staticmethod to not collide with Risk attr

**3.0.5 - 08/29/24**

 - Add missing results module-level docstrings
 - Strengthen the SimpleCause docstring
 - Rename the SimpleCause class method

**3.0.4 - 08/28/24**

 - Strengthen results docstrings and clean up others throughout
 - Add mention of NonLogLinearRiskEffect class to risk exposure tutorial

**3.0.3 - 08/20/24**

 - Use external script to find matching dependency branches
 - Fix bug when excluding all but one causes of disability from results
 - Update FertilityAgeSpecificRates for new data format of age specific fertility rates

**3.0.2 - 08/19/24**

 - Parameterize the script to find matching dependency branches

**3.0.1 - 08/19/24**

 - Fix bug in build script when the upstream vivarium branch should be main

**3.0.0 - 08/13/24**

Breaking changes:
  - Update components to use new Vivarium lookup table configuration
  - Update Observers to use new Vivarium results interface classes and methods
  - Change the "all_causes" disability weight pipeline from "disability_weight" to "all_causes.disability_weight"

Major changes:
  - Refactor risk components to standardize/simplify risk exposure distributions
  - Enable the setting of CSMR using a causes configuration parser
  - Implement a PublicHealthObserver to help enforce the existence of "measure", "entity_type", "sub_entity", and "entity" columns in the results
  - Refactor Risk component to create exposure column in state table
  - Add support for non-loglinear relative risks

Other changes:
  - Use external layered-config-tree package instead of Vivarium ConfigTree class
  - Install matching upstream branches in github builds
  - Stop writing seed and draw columns to the results
  - Automatically run Jenkins builds on push or pull request
  - Various other minor updates

**2.3.3 - 06/17/24**

 - Hotfix pin numpy below 2.0

**2.3.2 - 3/13/24**

 - Update to Mortality Observer to make subclassing easier.

**2.3.1 - 3/11/24**

 - Update Mortality Observer to include tracked in population filter
 - Fix bug in get_initialization_parameters to only remove existing keys if necessary

**2.3.0 - 3/7/24**

 - Update population configuration keys to be more descriptive

**2.2.3 - 3/6/24**

 - Update Mortality Observer to allow running with cause specific or total deaths and ylls.

**2.2.2 - 2/28/24**

 - Fix bug in rescale_binned_proportions to update midpoitn for new age bins

**2.2.1 - 2/26/24**

 - Update LinearScaleUp configuration defaults

**2.2.0 - 02/14/24**

 - Implement CausesConfigurationParser to parse causes configuration into DiseaseModel components
 - Bugfix assign sex-location-age demographic proportions by year when only one year in dataset

**2.1.4 - 01/10/24**

 - Exclude undesirable arguments from the return of `BaseDiseaseState` `name` and `__repr__` methods

**2.1.3 - 01/09/24**

 - Update PyPI to 2FA with trusted publisher

**2.1.2 - 12/21/23**

 - Fix tests failing due to Vivarium 2.3.0 release

**2.1.1 - 10/13/23**

 - Perform actions in DiseaseState setup using class methods rather than hardcoding to allow for cleaner subclassing

**2.1.0 - 10/05/23**

 - Remove explicit support for Python 3.8
 - Minor bugfix to ensure default remission rate calls the right artifact key

**2.0.1 - 09/27/23**

 - Address a CopyWithSettingWarning in results stratifier

**2.0.0 - 09/22/23**

 - Refactor all components to inherit from `vivarium.Component`
 - Refactor components inheriting from another vivarium class to be compatible with vivarium 2.0.0

**1.0.5 - 09/19/23**

 - Update unit test for dtypes

**1.0.4 - 09/15/23**

 - Address Pandas 2.1 FutureWarnings

**1.0.3 - 08/10/23**

 - Pass `BaseDiseaseState` constructor kwargs to its super-class's constructor

**1.0.2 - 08/10/23**

 - Minor bugfix to ensure dead simulants do not get observed transitions

**1.0.1 - 08/07/23**

 - Minor bugfix to improve handling of excess mortality rate data

**1.0.0 - 08/02/23**

 - Performance and architectural improvements to results manager, including observers
 - Updates versioning to use setuptools_scm
 - Other bugfixes

**0.11.0 - 06/01/23**

 - Support Python 3.8-3.11
 - Update vivarium pin
 - Handle FutureWarning
 - Refactor to create a 'get_transition_names' function

**0.10.24 - 05/11/23**

 - Standardize builder, cause argument order in state get data functions
 - Mends a bug where configured key_columns for randomness were not used in register_simulants

**0.10.23 - 05/03/23**

 - Throw error when artifact doesn't contain relative risk data for desired target
 - Rename `for_initialization` argument to match updated argument name in vivarium

**0.10.22 - 12/27/22**

 - Update CI and setup for building python 3.7-3.10

**0.10.21 - 11/16/22**

 - Fix bug in timing of disease transition observations
 - Add logging when adding risks with a relative risk less than 1 from artifact

**0.10.20 - 07/25/22**

 - Update Vivarium pin

**0.10.19 - 06/29/22**

 - Create new LBWSG components
 - Fix a bug when stratifying newly born simulants
 - Fix pandas deprecation warnings
 - Fix a bug when stratifying an empty population
 - Allow configuration of sex subsetting of the population
 - Add support for empty populations
 - Fix a bug in counting deaths and ylls
 - Refactor DiseaseState to be compatible with latest release of vivarium
 - Add CODEOWNERS

**0.10.18 - 04/22/22**

 - Improve ScaleUp component configuration
 - Enable Mortality component to handle affected unmodeled causes
 - Refactor RiskEffect calculation for clarity and extensibility
 - Implement ResultsStratifier to stratify outputs
 - Refactor all observers to be compatible with the ResultsStratifier component

**0.10.17 - 02/15/22**

 - Autoformat code with black and isort.
 - Add black and isort checks to CI.

**0.10.16 - 02/13/22**

 - Update CI

**0.10.15 - 01/25/22**
 - Implement LinearScaleUp component
 - Refactor Risk, RiskEffect, and Mortality components for inheritance
 - Added pull request template
 - Fix bug in excess mortality pipeline name
 - Fix bug in risk propensity pipeline

**0.10.14 - 10/29/21**
 - Update license to BSD 3-clause
 - Add .zenodo.json metadata replacing AUTHORS.rst

**0.10.13 - 08/31/21**
 - implement categorical risk observer
 - fix pandas warning in application of risk effect
 - fix column name bug
 - improve performance of reshaping
 - require 2.0.6 and later of risk_distributions

**0.10.12 - 08/10/21**
 - Fix bugs in DiseaseState
 - Improve functionality of ensemble distributions
 - Improve CI

**0.10.11 - 05/18/21**
 - Fix bug in computing ages from an age distribution

**0.10.10 - 05/10/21**
 - Improve standard DiseaseObserver
 - Add 'transition rate' to the RateTransition object
 - Add state and transition names to DiseaseModel and RiskAttributableDisease
 - Get location from artifact rather than config file
 - Fix bug that resulted in non-unique initializations of populations

**0.10.9 - 01/25/21**
 - Improve performance of polytomous risk ppf calculations

**0.10.8 - 1/5/21**
 - Fix deploy script

**0.10.7 - 1/5/21**
 - Github actions replaces Travis for CI
 - Unpin pandas and numpy

**0.10.6 - 11/5/20**
 - Fix bug when risk effects are defined by a distribution

**0.10.5 - 10/2/20**
 - Remove code from shigella vaccine
 - Remove sample history observer
 - Update randomness implementation to be consistent with latest version of
   vivarium
 - Make prevalence sampling configurable
 - Refactor to avoid warnings
 - Clarify cut age bin math
 - Pin to pandas 0.24.x
 - Fix Travis validation issues

**0.10.4 - 01/14/20**

 - Fix regression bug in RiskAttributableDisease
 - Introduce low birth weight and short gestation risk and risk effect

**0.10.3 - 12/13/19**

 - Fix regression bug in SIR_fixed_duration.

**0.10.2 - 11/29/19**

 - Fix disease observer bug that prevented it from loading its configuration.

**0.10.1 - 11/27/19**

 - Update MSLT components to new vivarium APIs.

**0.10.0 - 11/18/19**

 - Update vivarium event system usage to no longer require explicit use of
   events.
 - Move Artifact to vivarium.
 - Clean up utility functions location and usage.
 - Consistent preference of pathlib over os.path
 - Small API updates for configuration.
 - Restructure components to allow all subcomponents to be created during
   initialization.
 - Remove healthcare access component.
 - Restructure mortality calculation in a style more consistent with
   risk-disease pairs.
 - Update to new API for simulation creation.
 - Remove usages of 'omit_missing_columns' in favor of population subviews.
 - Be consistent about rate naming conventions.
 - Rename Disability component to DisabilityObserver.
 - Rename 'age_group_start' and 'age_group_end' to 'age_start' and 'age_end'
   in data and lookup table usage.
 - Have components specify all necessary dependencies for the resources
   (pipelines, state table columns, and randomness streams) that they manage.
 - Update risk effect to make it easier to extend.
 - Allow lookup table specification without naming bin columns in data.
 - Update joint_value_postprocessor to union_postprocessor
 - Clean up some of the MSLT calculations
 - Dichotomous distribution bugfix

**0.9.19 - 09/30/19**

 - Add python and vivarium to the intersphinx mapping.
 - Bring in docs for non-standard risks.
 - Bugfix in parameterized risk component.
 - Update MSLT code to appropriate names/data artifact usage.

**0.9.18 - 07/29/19**

 - Pin pandas version to be compatible with tables.
 - Fix in RiskAttributableDisease disability calculation.

**0.9.17 - 07/17/19**

 - Add names to mslt components.
 - Clip non-ensemble distribution percentiles.

**0.9.16 - 07/16/19**

 - Update observers to not report ages younger than those modeled.

**0.9.15 - 07/03/19**

 - Fix docstring formatting.

**0.9.14 - 07/03/19**

 - Update api documentation format.
 - Bring in MSLT components.

**0.9.13 - 06/18/19**

 - Move ``VivariumError`` to the correct place.
 - Add names to all public health components.
 - Add several missing ``__repr__``s.
 - Modify the artifact to accept data that is wide on draws.
 - Update components to new component manager api.
 - Bugfix in SimulationDistribution

**0.9.12 - 04/23/19**

 - Update docstring for categorical risk observer.
 - Fix pipeline names in risk attributable disease.

**0.9.11 - 04/22/19**

 - Add documentation for the data artifact.
 - Bugfix in parameterized risk for covariates.
 - Make disease observers work with paf of one risks.
 - Make mortality and disability observers work with risk attributable diseases.
 - Add simulation info to simulant creator.

**0.9.10 - 03/29/19**

 - Bugfix in disease observer.

**0.9.9 - 03/28/19**

 - Bugfix in data free risk components when using a covariate for coverage.
 - Bugfix for simulations that start in a future year with extrapolate.

**0.9.8 - 03/19/19**

 - Bugfix in mortality observer.

**0.9.7 - 03/17/19**

 - Bugfixes in disease and treatment observers.
 - Remove unnecessary output metrics.

**0.9.6 - 03/13/19**

 - Generic observers for mortality, disability, person time, and treatment counts.
 - Bugfix for large propensities when using risk distributions.
 - Bugfix for rr distribution parameter name.

**0.9.5 - 03/01/19**

 - Bugfix in validating rebinning risks for continuous risks.

**0.9.4 - 03/01/19**

 - Added neonatal models and support for birth prevalence in DiseaseModel.
 - Added a risk attributable disease model.
 - Added support for rebinning polytomous risks into dichotomous risks.

**0.9.3 - 02/26/19**

 - Bugfix in checking relative risk source type from configuration.

**0.9.2 - 02/22/19**

 - Pin numpy and tables dependencies.
 - Remove forecast flags
 - Update crude birth rate fertility component
 - Allow parameterization of RiskEffect components with normal and lognormal distributions.
 - New observers for disease and treatment.

**0.9.1 - 02/14/19**

 - Update dependencies

**0.9.0 - 02/12/19**

 - Dataset manager logging.
 - Added an SIR with duration model.
 - Built observer for death counts and person years by age and year.
 - Updated population and crude birth rate models for GBD 2017.
 - Built an observer to point sample categorical risk exposure.
 - Updated risk distribution and effect to work with the updated risk_distributions package.
 - Updated healthcare access component.
 - Added component for therapeutic inertia.
 - Exposed individual cause disability weights as pipelines.
 - Various bugfixes and api updates.

**0.8.13 - 01/04/19**

 - Added support for multi-location data artifacts.
 - Added CI branch synchronization

**0.8.12 - 12/27/18**

 - Bugfix in categorical paf calculation

**0.8.11 - 12/20/18**

 - Bugfix for mock_artifact testing data to include newly added columns.
 - Bugfix to handle single-value sequela disability weight data.

**0.8.10 - 12/20/18**

 - Added a replace function to the artifact class.
 - Fixed a bug in age-specific fertility rate component.
 - Added data free risk and risk effect components
 - Removed the autogeneration of risk effects.
 - Updated the risk and risk effect API.
 - Added a configuration flag and component updates for limited forecasting data usage.
 - Put in cause-level disability weights.
 - Updated the population API.
 - Added in standard epi disease models.
 - Added support for morbidity only diseases.
 - Expanded risk effects to target excess mortality.
 - A host of model fixes and updates for the MSLT subpackage.

**0.8.9 - 11/15/18**

 - Update documentation dependencies.

**0.8.8 - 11/15/18**

 - Fix bug in population age generation.
 - Assign initial event time for prevalent cases of disease with a dwell time.
 - Set up artifact filter terms.
 - Remove mean year and age columns.

**0.8.7 - 11/07/18**

 - Switch to calculating pafs on the fly for non-continuous risks.
 - Adding components for mslt.
 - Pulled out distributions into separate package.

**0.8.6 - 11/05/18**

 - Extend interactive api to package up data artifact manager in standard sims.
 - Exposed disease prevalence propensity as a pipeline
 - Added logic to rebin polytomous risks to dichotomous risks.
 - Cleaned up confusing naming in metrics pipelines.
 - Allow open cohorts to extrapolate birth rate data into the future.

**0.8.5 - 10/23/18**

 - Update mass treatment campaign configuration for easier distributed runs.
 - Fix leaking global state in mock artifact.
 - Correctly implement order 0 interpolation.

**0.8.4 - 10/09/18**

 - Fix bug that caused dead people to still experience disease transitions.
 - Switch risk components to use pipelines for exposure/propensity
 - Cleaned up return types from distribution.ppf
 - Added indirect effects

**0.8.3 - 09/27/18**

 - Remove caching from artifact writes as it causes bugs.

**0.8.2 - 09/05/18**

 - Fix bug where the artifact manager assumed the data to be dataframe
 - Fix bug where the hdf applied filters even where it is not valid.

**0.8.1 - 08/22/18**

 - Fix various deployment things
 - Add badges
 - Remove unused metrics components
 - Use __about__ in docs
 - Extracted `Artifact` as an abstraction over hdf files.
 - Cleaned up Artifact manager plugin
 - Updated mock artifact

**0.8.0 - 07/24/18**

 - Initial Release<|MERGE_RESOLUTION|>--- conflicted
+++ resolved
@@ -1,12 +1,10 @@
-<<<<<<< HEAD
 **3.1.0 - 11/07/24**
 
  - Drop support for python 3.9
-=======
+
 **3.0.11 - 11/07/24**
 
  - Add ScaledPopulation component to population package
->>>>>>> b583411f
 
 **3.0.10 - 10/29/24**
 

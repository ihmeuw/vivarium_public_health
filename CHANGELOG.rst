<<<<<<< HEAD
**3.2.0 - 1/14/25**

 - Bugfix: Fix bug in LBWSGRiskEffect where relative risk pipeline was not properly created
=======
**3.1.5 - 01/14/25**

 - Bugfix: Vivarium InteractiveContext no longer returns int
>>>>>>> aa23ee19

**3.1.4 - 11/22/24**

 - Feature: Enable initializing a population of all newborns
 - Feature: Enable setting data sources directly on DiseaseModel components
 - Refactor: Update DiseaseModel to leverage the on_initialize_simulants method of Machine

**3.1.3 - 12/03/24**

 - Feature: Create relative risk pipeline

**3.1.2 - 11/13/24**

 - Modernize type hinting
 - Refactor: Update DiseaseModel to rely on Machine's time-step and time-step-cleanup methods

**3.1.1 - 11/12/24**

 - Feature: Rename DiseaseModel initial_state to residual_state
 - Refactor: Use callables rather than strings to define lookup table builders

**3.1.0 - 11/07/24**

 - Drop support for python 3.9

**3.0.11 - 11/07/24**

 - Add ScaledPopulation component to population package

**3.0.10 - 10/29/24**

 - Import subpackage classes to top-level namespace

**3.0.9 - 09/12/24**

 - Fix broken import in scale_up module

**3.0.8 - 09/12/24**

 - Fix broken tests in RiskAttributableDisease due to changes in how to set population_view

**3.0.7 - 09/10/24**

 - Properly create the population_view in RateTransition

**3.0.6 - 09/04/24**

 - Fix bug that was occurring when RiskEffect's rr_source was a float or DataFrame
 - Better handle exposure column creation in Risk component
 - Rename LBWSRisk 'exposure_column_name()' staticmethod to not collide with Risk attr

**3.0.5 - 08/29/24**

 - Add missing results module-level docstrings
 - Strengthen the SimpleCause docstring
 - Rename the SimpleCause class method

**3.0.4 - 08/28/24**

 - Strengthen results docstrings and clean up others throughout
 - Add mention of NonLogLinearRiskEffect class to risk exposure tutorial

**3.0.3 - 08/20/24**

 - Use external script to find matching dependency branches
 - Fix bug when excluding all but one causes of disability from results
 - Update FertilityAgeSpecificRates for new data format of age specific fertility rates

**3.0.2 - 08/19/24**

 - Parameterize the script to find matching dependency branches

**3.0.1 - 08/19/24**

 - Fix bug in build script when the upstream vivarium branch should be main

**3.0.0 - 08/13/24**

Breaking changes:
  - Update components to use new Vivarium lookup table configuration
  - Update Observers to use new Vivarium results interface classes and methods
  - Change the "all_causes" disability weight pipeline from "disability_weight" to "all_causes.disability_weight"

Major changes:
  - Refactor risk components to standardize/simplify risk exposure distributions
  - Enable the setting of CSMR using a causes configuration parser
  - Implement a PublicHealthObserver to help enforce the existence of "measure", "entity_type", "sub_entity", and "entity" columns in the results
  - Refactor Risk component to create exposure column in state table
  - Add support for non-loglinear relative risks

Other changes:
  - Use external layered-config-tree package instead of Vivarium ConfigTree class
  - Install matching upstream branches in github builds
  - Stop writing seed and draw columns to the results
  - Automatically run Jenkins builds on push or pull request
  - Various other minor updates

**2.3.3 - 06/17/24**

 - Hotfix pin numpy below 2.0

**2.3.2 - 3/13/24**

 - Update to Mortality Observer to make subclassing easier.

**2.3.1 - 3/11/24**

 - Update Mortality Observer to include tracked in population filter
 - Fix bug in get_initialization_parameters to only remove existing keys if necessary

**2.3.0 - 3/7/24**

 - Update population configuration keys to be more descriptive

**2.2.3 - 3/6/24**

 - Update Mortality Observer to allow running with cause specific or total deaths and ylls.

**2.2.2 - 2/28/24**

 - Fix bug in rescale_binned_proportions to update midpoitn for new age bins

**2.2.1 - 2/26/24**

 - Update LinearScaleUp configuration defaults

**2.2.0 - 02/14/24**

 - Implement CausesConfigurationParser to parse causes configuration into DiseaseModel components
 - Bugfix assign sex-location-age demographic proportions by year when only one year in dataset

**2.1.4 - 01/10/24**

 - Exclude undesirable arguments from the return of `BaseDiseaseState` `name` and `__repr__` methods

**2.1.3 - 01/09/24**

 - Update PyPI to 2FA with trusted publisher

**2.1.2 - 12/21/23**

 - Fix tests failing due to Vivarium 2.3.0 release

**2.1.1 - 10/13/23**

 - Perform actions in DiseaseState setup using class methods rather than hardcoding to allow for cleaner subclassing

**2.1.0 - 10/05/23**

 - Remove explicit support for Python 3.8
 - Minor bugfix to ensure default remission rate calls the right artifact key

**2.0.1 - 09/27/23**

 - Address a CopyWithSettingWarning in results stratifier

**2.0.0 - 09/22/23**

 - Refactor all components to inherit from `vivarium.Component`
 - Refactor components inheriting from another vivarium class to be compatible with vivarium 2.0.0

**1.0.5 - 09/19/23**

 - Update unit test for dtypes

**1.0.4 - 09/15/23**

 - Address Pandas 2.1 FutureWarnings

**1.0.3 - 08/10/23**

 - Pass `BaseDiseaseState` constructor kwargs to its super-class's constructor

**1.0.2 - 08/10/23**

 - Minor bugfix to ensure dead simulants do not get observed transitions

**1.0.1 - 08/07/23**

 - Minor bugfix to improve handling of excess mortality rate data

**1.0.0 - 08/02/23**

 - Performance and architectural improvements to results manager, including observers
 - Updates versioning to use setuptools_scm
 - Other bugfixes

**0.11.0 - 06/01/23**

 - Support Python 3.8-3.11
 - Update vivarium pin
 - Handle FutureWarning
 - Refactor to create a 'get_transition_names' function

**0.10.24 - 05/11/23**

 - Standardize builder, cause argument order in state get data functions
 - Mends a bug where configured key_columns for randomness were not used in register_simulants

**0.10.23 - 05/03/23**

 - Throw error when artifact doesn't contain relative risk data for desired target
 - Rename `for_initialization` argument to match updated argument name in vivarium

**0.10.22 - 12/27/22**

 - Update CI and setup for building python 3.7-3.10

**0.10.21 - 11/16/22**

 - Fix bug in timing of disease transition observations
 - Add logging when adding risks with a relative risk less than 1 from artifact

**0.10.20 - 07/25/22**

 - Update Vivarium pin

**0.10.19 - 06/29/22**

 - Create new LBWSG components
 - Fix a bug when stratifying newly born simulants
 - Fix pandas deprecation warnings
 - Fix a bug when stratifying an empty population
 - Allow configuration of sex subsetting of the population
 - Add support for empty populations
 - Fix a bug in counting deaths and ylls
 - Refactor DiseaseState to be compatible with latest release of vivarium
 - Add CODEOWNERS

**0.10.18 - 04/22/22**

 - Improve ScaleUp component configuration
 - Enable Mortality component to handle affected unmodeled causes
 - Refactor RiskEffect calculation for clarity and extensibility
 - Implement ResultsStratifier to stratify outputs
 - Refactor all observers to be compatible with the ResultsStratifier component

**0.10.17 - 02/15/22**

 - Autoformat code with black and isort.
 - Add black and isort checks to CI.

**0.10.16 - 02/13/22**

 - Update CI

**0.10.15 - 01/25/22**
 - Implement LinearScaleUp component
 - Refactor Risk, RiskEffect, and Mortality components for inheritance
 - Added pull request template
 - Fix bug in excess mortality pipeline name
 - Fix bug in risk propensity pipeline

**0.10.14 - 10/29/21**
 - Update license to BSD 3-clause
 - Add .zenodo.json metadata replacing AUTHORS.rst

**0.10.13 - 08/31/21**
 - implement categorical risk observer
 - fix pandas warning in application of risk effect
 - fix column name bug
 - improve performance of reshaping
 - require 2.0.6 and later of risk_distributions

**0.10.12 - 08/10/21**
 - Fix bugs in DiseaseState
 - Improve functionality of ensemble distributions
 - Improve CI

**0.10.11 - 05/18/21**
 - Fix bug in computing ages from an age distribution

**0.10.10 - 05/10/21**
 - Improve standard DiseaseObserver
 - Add 'transition rate' to the RateTransition object
 - Add state and transition names to DiseaseModel and RiskAttributableDisease
 - Get location from artifact rather than config file
 - Fix bug that resulted in non-unique initializations of populations

**0.10.9 - 01/25/21**
 - Improve performance of polytomous risk ppf calculations

**0.10.8 - 1/5/21**
 - Fix deploy script

**0.10.7 - 1/5/21**
 - Github actions replaces Travis for CI
 - Unpin pandas and numpy

**0.10.6 - 11/5/20**
 - Fix bug when risk effects are defined by a distribution

**0.10.5 - 10/2/20**
 - Remove code from shigella vaccine
 - Remove sample history observer
 - Update randomness implementation to be consistent with latest version of
   vivarium
 - Make prevalence sampling configurable
 - Refactor to avoid warnings
 - Clarify cut age bin math
 - Pin to pandas 0.24.x
 - Fix Travis validation issues

**0.10.4 - 01/14/20**

 - Fix regression bug in RiskAttributableDisease
 - Introduce low birth weight and short gestation risk and risk effect

**0.10.3 - 12/13/19**

 - Fix regression bug in SIR_fixed_duration.

**0.10.2 - 11/29/19**

 - Fix disease observer bug that prevented it from loading its configuration.

**0.10.1 - 11/27/19**

 - Update MSLT components to new vivarium APIs.

**0.10.0 - 11/18/19**

 - Update vivarium event system usage to no longer require explicit use of
   events.
 - Move Artifact to vivarium.
 - Clean up utility functions location and usage.
 - Consistent preference of pathlib over os.path
 - Small API updates for configuration.
 - Restructure components to allow all subcomponents to be created during
   initialization.
 - Remove healthcare access component.
 - Restructure mortality calculation in a style more consistent with
   risk-disease pairs.
 - Update to new API for simulation creation.
 - Remove usages of 'omit_missing_columns' in favor of population subviews.
 - Be consistent about rate naming conventions.
 - Rename Disability component to DisabilityObserver.
 - Rename 'age_group_start' and 'age_group_end' to 'age_start' and 'age_end'
   in data and lookup table usage.
 - Have components specify all necessary dependencies for the resources
   (pipelines, state table columns, and randomness streams) that they manage.
 - Update risk effect to make it easier to extend.
 - Allow lookup table specification without naming bin columns in data.
 - Update joint_value_postprocessor to union_postprocessor
 - Clean up some of the MSLT calculations
 - Dichotomous distribution bugfix

**0.9.19 - 09/30/19**

 - Add python and vivarium to the intersphinx mapping.
 - Bring in docs for non-standard risks.
 - Bugfix in parameterized risk component.
 - Update MSLT code to appropriate names/data artifact usage.

**0.9.18 - 07/29/19**

 - Pin pandas version to be compatible with tables.
 - Fix in RiskAttributableDisease disability calculation.

**0.9.17 - 07/17/19**

 - Add names to mslt components.
 - Clip non-ensemble distribution percentiles.

**0.9.16 - 07/16/19**

 - Update observers to not report ages younger than those modeled.

**0.9.15 - 07/03/19**

 - Fix docstring formatting.

**0.9.14 - 07/03/19**

 - Update api documentation format.
 - Bring in MSLT components.

**0.9.13 - 06/18/19**

 - Move ``VivariumError`` to the correct place.
 - Add names to all public health components.
 - Add several missing ``__repr__``s.
 - Modify the artifact to accept data that is wide on draws.
 - Update components to new component manager api.
 - Bugfix in SimulationDistribution

**0.9.12 - 04/23/19**

 - Update docstring for categorical risk observer.
 - Fix pipeline names in risk attributable disease.

**0.9.11 - 04/22/19**

 - Add documentation for the data artifact.
 - Bugfix in parameterized risk for covariates.
 - Make disease observers work with paf of one risks.
 - Make mortality and disability observers work with risk attributable diseases.
 - Add simulation info to simulant creator.

**0.9.10 - 03/29/19**

 - Bugfix in disease observer.

**0.9.9 - 03/28/19**

 - Bugfix in data free risk components when using a covariate for coverage.
 - Bugfix for simulations that start in a future year with extrapolate.

**0.9.8 - 03/19/19**

 - Bugfix in mortality observer.

**0.9.7 - 03/17/19**

 - Bugfixes in disease and treatment observers.
 - Remove unnecessary output metrics.

**0.9.6 - 03/13/19**

 - Generic observers for mortality, disability, person time, and treatment counts.
 - Bugfix for large propensities when using risk distributions.
 - Bugfix for rr distribution parameter name.

**0.9.5 - 03/01/19**

 - Bugfix in validating rebinning risks for continuous risks.

**0.9.4 - 03/01/19**

 - Added neonatal models and support for birth prevalence in DiseaseModel.
 - Added a risk attributable disease model.
 - Added support for rebinning polytomous risks into dichotomous risks.

**0.9.3 - 02/26/19**

 - Bugfix in checking relative risk source type from configuration.

**0.9.2 - 02/22/19**

 - Pin numpy and tables dependencies.
 - Remove forecast flags
 - Update crude birth rate fertility component
 - Allow parameterization of RiskEffect components with normal and lognormal distributions.
 - New observers for disease and treatment.

**0.9.1 - 02/14/19**

 - Update dependencies

**0.9.0 - 02/12/19**

 - Dataset manager logging.
 - Added an SIR with duration model.
 - Built observer for death counts and person years by age and year.
 - Updated population and crude birth rate models for GBD 2017.
 - Built an observer to point sample categorical risk exposure.
 - Updated risk distribution and effect to work with the updated risk_distributions package.
 - Updated healthcare access component.
 - Added component for therapeutic inertia.
 - Exposed individual cause disability weights as pipelines.
 - Various bugfixes and api updates.

**0.8.13 - 01/04/19**

 - Added support for multi-location data artifacts.
 - Added CI branch synchronization

**0.8.12 - 12/27/18**

 - Bugfix in categorical paf calculation

**0.8.11 - 12/20/18**

 - Bugfix for mock_artifact testing data to include newly added columns.
 - Bugfix to handle single-value sequela disability weight data.

**0.8.10 - 12/20/18**

 - Added a replace function to the artifact class.
 - Fixed a bug in age-specific fertility rate component.
 - Added data free risk and risk effect components
 - Removed the autogeneration of risk effects.
 - Updated the risk and risk effect API.
 - Added a configuration flag and component updates for limited forecasting data usage.
 - Put in cause-level disability weights.
 - Updated the population API.
 - Added in standard epi disease models.
 - Added support for morbidity only diseases.
 - Expanded risk effects to target excess mortality.
 - A host of model fixes and updates for the MSLT subpackage.

**0.8.9 - 11/15/18**

 - Update documentation dependencies.

**0.8.8 - 11/15/18**

 - Fix bug in population age generation.
 - Assign initial event time for prevalent cases of disease with a dwell time.
 - Set up artifact filter terms.
 - Remove mean year and age columns.

**0.8.7 - 11/07/18**

 - Switch to calculating pafs on the fly for non-continuous risks.
 - Adding components for mslt.
 - Pulled out distributions into separate package.

**0.8.6 - 11/05/18**

 - Extend interactive api to package up data artifact manager in standard sims.
 - Exposed disease prevalence propensity as a pipeline
 - Added logic to rebin polytomous risks to dichotomous risks.
 - Cleaned up confusing naming in metrics pipelines.
 - Allow open cohorts to extrapolate birth rate data into the future.

**0.8.5 - 10/23/18**

 - Update mass treatment campaign configuration for easier distributed runs.
 - Fix leaking global state in mock artifact.
 - Correctly implement order 0 interpolation.

**0.8.4 - 10/09/18**

 - Fix bug that caused dead people to still experience disease transitions.
 - Switch risk components to use pipelines for exposure/propensity
 - Cleaned up return types from distribution.ppf
 - Added indirect effects

**0.8.3 - 09/27/18**

 - Remove caching from artifact writes as it causes bugs.

**0.8.2 - 09/05/18**

 - Fix bug where the artifact manager assumed the data to be dataframe
 - Fix bug where the hdf applied filters even where it is not valid.

**0.8.1 - 08/22/18**

 - Fix various deployment things
 - Add badges
 - Remove unused metrics components
 - Use __about__ in docs
 - Extracted `Artifact` as an abstraction over hdf files.
 - Cleaned up Artifact manager plugin
 - Updated mock artifact

**0.8.0 - 07/24/18**

 - Initial Release<|MERGE_RESOLUTION|>--- conflicted
+++ resolved
@@ -1,12 +1,10 @@
-<<<<<<< HEAD
-**3.2.0 - 1/14/25**
+**3.2.0 - 1/15/25**
 
  - Bugfix: Fix bug in LBWSGRiskEffect where relative risk pipeline was not properly created
-=======
+
 **3.1.5 - 01/14/25**
 
  - Bugfix: Vivarium InteractiveContext no longer returns int
->>>>>>> aa23ee19
 
 **3.1.4 - 11/22/24**
 

<<<<<<< HEAD
**2.1.5 - 02/13/24**

 - Bugfix assign sex-location-age demographic proportions by year when only one year in dataset
=======
**2.2.0 - 02/13/24**

 - Implement CausesConfigurationParser to parse causes configuration into DiseaseModel components
>>>>>>> 6a9f555a

**2.1.4 - 01/10/24**

 - Exclude undesirable arguments from the return of `BaseDiseaseState` `name` and `__repr__` methods
 
**2.1.3 - 01/09/24**

 - Update PyPI to 2FA with trusted publisher

**2.1.2 - 12/21/23**

 - Fix tests failing due to Vivarium 2.3.0 release

**2.1.1 - 10/13/23**

 - Perform actions in DiseaseState setup using class methods rather than hardcoding to allow for cleaner subclassing

**2.1.0 - 10/05/23**

 - Remove explicit support for Python 3.8
 - Minor bugfix to ensure default remission rate calls the right artifact key

**2.0.1 - 09/27/23**

 - Address a CopyWithSettingWarning in results stratifier

**2.0.0 - 09/22/23**

 - Refactor all components to inherit from `vivarium.Component`
 - Refactor components inheriting from another vivarium class to be compatible with vivarium 2.0.0

**1.0.5 - 09/19/23**

 - Update unit test for dtypes

**1.0.4 - 09/15/23**

 - Address Pandas 2.1 FutureWarnings

**1.0.3 - 08/10/23**

 - Pass `BaseDiseaseState` constructor kwargs to its super-class's constructor

**1.0.2 - 08/10/23**

 - Minor bugfix to ensure dead simulants do not get observed transitions

**1.0.1 - 08/07/23**

 - Minor bugfix to improve handling of excess mortality rate data

**1.0.0 - 08/02/23**

 - Performance and architectural improvements to results manager, including observers
 - Updates versioning to use setuptools_scm
 - Other bugfixes

**0.11.0 - 06/01/23**

 - Support Python 3.8-3.11
 - Update vivarium pin
 - Handle FutureWarning
 - Refactor to create a 'get_transition_names' function

**0.10.24 - 05/11/23**

 - Standardize builder, cause argument order in state get data functions
 - Mends a bug where configured key_columns for randomness were not used in register_simulants

**0.10.23 - 05/03/23**

 - Throw error when artifact doesn't contain relative risk data for desired target
 - Rename `for_initialization` argument to match updated argument name in vivarium

**0.10.22 - 12/27/22**

 - Update CI and setup for building python 3.7-3.10

**0.10.21 - 11/16/22**

 - Fix bug in timing of disease transition observations
 - Add logging when adding risks with a relative risk less than 1 from artifact

**0.10.20 - 07/25/22**

 - Update Vivarium pin

**0.10.19 - 06/29/22**

 - Create new LBWSG components
 - Fix a bug when stratifying newly born simulants
 - Fix pandas deprecation warnings
 - Fix a bug when stratifying an empty population
 - Allow configuration of sex subsetting of the population
 - Add support for empty populations
 - Fix a bug in counting deaths and ylls
 - Refactor DiseaseState to be compatible with latest release of vivarium
 - Add CODEOWNERS

**0.10.18 - 04/22/22**

 - Improve ScaleUp component configuration
 - Enable Mortality component to handle affected unmodeled causes
 - Refactor RiskEffect calculation for clarity and extensibility
 - Implement ResultsStratifier to stratify outputs
 - Refactor all observers to be compatible with the ResultsStratifier component

**0.10.17 - 02/15/22**

 - Autoformat code with black and isort.
 - Add black and isort checks to CI.

**0.10.16 - 02/13/22**

 - Update CI

**0.10.15 - 01/25/22**
 - Implement LinearScaleUp component
 - Refactor Risk, RiskEffect, and Mortality components for inheritance
 - Added pull request template
 - Fix bug in excess mortality pipeline name
 - Fix bug in risk propensity pipeline

**0.10.14 - 10/29/21**
 - Update license to BSD 3-clause
 - Add .zenodo.json metadata replacing AUTHORS.rst

**0.10.13 - 08/31/21**
 - implement categorical risk observer
 - fix pandas warning in application of risk effect
 - fix column name bug
 - improve performance of reshaping
 - require 2.0.6 and later of risk_distributions

**0.10.12 - 08/10/21**
 - Fix bugs in DiseaseState
 - Improve functionality of ensemble distributions
 - Improve CI

**0.10.11 - 05/18/21**
 - Fix bug in computing ages from an age distribution

**0.10.10 - 05/10/21**
 - Improve standard DiseaseObserver
 - Add 'transition rate' to the RateTransition object
 - Add state and transition names to DiseaseModel and RiskAttributableDisease
 - Get location from artifact rather than config file
 - Fix bug that resulted in non-unique initializations of populations

**0.10.9 - 01/25/21**
 - Improve performance of polytomous risk ppf calculations

**0.10.8 - 1/5/21**
 - Fix deploy script

**0.10.7 - 1/5/21**
 - Github actions replaces Travis for CI
 - Unpin pandas and numpy

**0.10.6 - 11/5/20**
 - Fix bug when risk effects are defined by a distribution

**0.10.5 - 10/2/20**
 - Remove code from shigella vaccine
 - Remove sample history observer
 - Update randomness implementation to be consistent with latest version of
   vivarium
 - Make prevalence sampling configurable
 - Refactor to avoid warnings
 - Clarify cut age bin math
 - Pin to pandas 0.24.x
 - Fix Travis validation issues

**0.10.4 - 01/14/20**

 - Fix regression bug in RiskAttributableDisease
 - Introduce low birth weight and short gestation risk and risk effect

**0.10.3 - 12/13/19**

 - Fix regression bug in SIR_fixed_duration.
 
**0.10.2 - 11/29/19**

 - Fix disease observer bug that prevented it from loading its configuration.

**0.10.1 - 11/27/19**

 - Update MSLT components to new vivarium APIs.

**0.10.0 - 11/18/19**

 - Update vivarium event system usage to no longer require explicit use of
   events.
 - Move Artifact to vivarium.
 - Clean up utility functions location and usage.
 - Consistent preference of pathlib over os.path
 - Small API updates for configuration.
 - Restructure components to allow all subcomponents to be created during
   initialization.
 - Remove healthcare access component.
 - Restructure mortality calculation in a style more consistent with
   risk-disease pairs.
 - Update to new API for simulation creation.
 - Remove usages of 'omit_missing_columns' in favor of population subviews.
 - Be consistent about rate naming conventions.
 - Rename Disability component to DisabilityObserver.
 - Rename 'age_group_start' and 'age_group_end' to 'age_start' and 'age_end'
   in data and lookup table usage.
 - Have components specify all necessary dependencies for the resources
   (pipelines, state table columns, and randomness streams) that they manage.
 - Update risk effect to make it easier to extend.
 - Allow lookup table specification without naming bin columns in data.
 - Update joint_value_postprocessor to union_postprocessor
 - Clean up some of the MSLT calculations
 - Dichotomous distribution bugfix

**0.9.19 - 09/30/19**

 - Add python and vivarium to the intersphinx mapping.
 - Bring in docs for non-standard risks.
 - Bugfix in parameterized risk component.
 - Update MSLT code to appropriate names/data artifact usage.

**0.9.18 - 07/29/19**

 - Pin pandas version to be compatible with tables.
 - Fix in RiskAttributableDisease disability calculation.

**0.9.17 - 07/17/19**

 - Add names to mslt components.
 - Clip non-ensemble distribution percentiles.

**0.9.16 - 07/16/19**

 - Update observers to not report ages younger than those modeled.

**0.9.15 - 07/03/19**

 - Fix docstring formatting.

**0.9.14 - 07/03/19**

 - Update api documentation format.
 - Bring in MSLT components.

**0.9.13 - 06/18/19**

 - Move ``VivariumError`` to the correct place.
 - Add names to all public health components.
 - Add several missing ``__repr__``s.
 - Modify the artifact to accept data that is wide on draws.
 - Update components to new component manager api.
 - Bugfix in SimulationDistribution

**0.9.12 - 04/23/19**

 - Update docstring for categorical risk observer.
 - Fix pipeline names in risk attributable disease.

**0.9.11 - 04/22/19**

 - Add documentation for the data artifact.
 - Bugfix in parameterized risk for covariates.
 - Make disease observers work with paf of one risks.
 - Make mortality and disability observers work with risk attributable diseases.
 - Add simulation info to simulant creator.

**0.9.10 - 03/29/19**

 - Bugfix in disease observer.

**0.9.9 - 03/28/19**

 - Bugfix in data free risk components when using a covariate for coverage.
 - Bugfix for simulations that start in a future year with extrapolate.

**0.9.8 - 03/19/19**

 - Bugfix in mortality observer.

**0.9.7 - 03/17/19**

 - Bugfixes in disease and treatment observers.
 - Remove unnecessary output metrics.

**0.9.6 - 03/13/19**

 - Generic observers for mortality, disability, person time, and treatment counts.
 - Bugfix for large propensities when using risk distributions.
 - Bugfix for rr distribution parameter name.

**0.9.5 - 03/01/19**

 - Bugfix in validating rebinning risks for continuous risks.

**0.9.4 - 03/01/19**

 - Added neonatal models and support for birth prevalence in DiseaseModel.
 - Added a risk attributable disease model.
 - Added support for rebinning polytomous risks into dichotomous risks.

**0.9.3 - 02/26/19**

 - Bugfix in checking relative risk source type from configuration.

**0.9.2 - 02/22/19**

 - Pin numpy and tables dependencies.
 - Remove forecast flags
 - Update crude birth rate fertility component
 - Allow parameterization of RiskEffect components with normal and lognormal distributions.
 - New observers for disease and treatment.

**0.9.1 - 02/14/19**

 - Update dependencies

**0.9.0 - 02/12/19**

 - Dataset manager logging.
 - Added an SIR with duration model.
 - Built observer for death counts and person years by age and year.
 - Updated population and crude birth rate models for GBD 2017.
 - Built an observer to point sample categorical risk exposure.
 - Updated risk distribution and effect to work with the updated risk_distributions package.
 - Updated healthcare access component.
 - Added component for therapeutic inertia.
 - Exposed individual cause disability weights as pipelines.
 - Various bugfixes and api updates.

**0.8.13 - 01/04/19**

 - Added support for multi-location data artifacts.
 - Added CI branch synchronization

**0.8.12 - 12/27/18**

 - Bugfix in categorical paf calculation

**0.8.11 - 12/20/18**

 - Bugfix for mock_artifact testing data to include newly added columns.
 - Bugfix to handle single-value sequela disability weight data.

**0.8.10 - 12/20/18**

 - Added a replace function to the artifact class.
 - Fixed a bug in age-specific fertility rate component.
 - Added data free risk and risk effect components
 - Removed the autogeneration of risk effects.
 - Updated the risk and risk effect API.
 - Added a configuration flag and component updates for limited forecasting data usage.
 - Put in cause-level disability weights.
 - Updated the population API.
 - Added in standard epi disease models.
 - Added support for morbidity only diseases.
 - Expanded risk effects to target excess mortality.
 - A host of model fixes and updates for the MSLT subpackage.

**0.8.9 - 11/15/18**

 - Update documentation dependencies.

**0.8.8 - 11/15/18**

 - Fix bug in population age generation.
 - Assign initial event time for prevalent cases of disease with a dwell time.
 - Set up artifact filter terms.
 - Remove mean year and age columns.

**0.8.7 - 11/07/18**

 - Switch to calculating pafs on the fly for non-continuous risks.
 - Adding components for mslt.
 - Pulled out distributions into separate package.

**0.8.6 - 11/05/18**

 - Extend interactive api to package up data artifact manager in standard sims.
 - Exposed disease prevalence propensity as a pipeline
 - Added logic to rebin polytomous risks to dichotomous risks.
 - Cleaned up confusing naming in metrics pipelines.
 - Allow open cohorts to extrapolate birth rate data into the future.

**0.8.5 - 10/23/18**

 - Update mass treatment campaign configuration for easier distributed runs.
 - Fix leaking global state in mock artifact.
 - Correctly implement order 0 interpolation.

**0.8.4 - 10/09/18**

 - Fix bug that caused dead people to still experience disease transitions.
 - Switch risk components to use pipelines for exposure/propensity
 - Cleaned up return types from distribution.ppf
 - Added indirect effects

**0.8.3 - 09/27/18**

 - Remove caching from artifact writes as it causes bugs.

**0.8.2 - 09/05/18**

 - Fix bug where the artifact manager assumed the data to be dataframe
 - Fix bug where the hdf applied filters even where it is not valid.

**0.8.1 - 08/22/18**

 - Fix various deployment things
 - Add badges
 - Remove unused metrics components
 - Use __about__ in docs
 - Extracted `Artifact` as an abstraction over hdf files.
 - Cleaned up Artifact manager plugin
 - Updated mock artifact

**0.8.0 - 07/24/18**

 - Initial Release<|MERGE_RESOLUTION|>--- conflicted
+++ resolved
@@ -1,13 +1,7 @@
-<<<<<<< HEAD
-**2.1.5 - 02/13/24**
-
- - Bugfix assign sex-location-age demographic proportions by year when only one year in dataset
-=======
 **2.2.0 - 02/13/24**
 
  - Implement CausesConfigurationParser to parse causes configuration into DiseaseModel components
->>>>>>> 6a9f555a
-
+ 
 **2.1.4 - 01/10/24**
 
  - Exclude undesirable arguments from the return of `BaseDiseaseState` `name` and `__repr__` methods
